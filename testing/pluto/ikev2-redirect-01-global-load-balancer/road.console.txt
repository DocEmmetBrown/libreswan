/testing/guestbin/swan-prep --x509
Preparing X.509 files
road #
 ipsec start
Redirecting to: [initsystem]
road #
 ../../guestbin/wait-until-pluto-started
road #
 ipsec auto --add road-east
002 "road-east": added IKEv2 connection
road #
 echo initdone
initdone
road #
 # road is redirected to 2 - 192.1.2.45 - which is up
road #
 ipsec whack --impair none
road #
 ipsec whack --impair revival --impair suppress-retransmits
road #
 ipsec auto --up road-east
1v2 "road-east" #1: initiating IKEv2 connection
1v2 "road-east" #1: sent IKE_SA_INIT request to 192.1.2.23:500
002 "road-east" #1: initiating IKE_SA_INIT redirect to new gateway (address: 192.1.2.45)
1v2 "road-east" #2: initiating IKEv2 connection
002 "road-east" #1: deleting IKE SA (PARENT_I1) and NOT sending notification
<<<<<<< HEAD
002 "road-east" #1: connection is supposed to remain up; revival attempt 1 scheduled in 0 seconds
002 "road-east" #1: IMPAIR: revival: skip scheduling revival event
=======
>>>>>>> 4b5c9ac4
1v2 "road-east" #2: sent IKE_SA_INIT request to 192.1.2.45:500
1v2 "road-east" #2: sent IKE_AUTH request {cipher=AES_GCM_16_256 integ=n/a prf=HMAC_SHA2_512 group=MODP2048}
003 "road-east" #2: initiator established IKE SA; authenticated peer '3nnn-bit RSASSA-PSS with SHA2_512' digital signature using peer certificate 'C=CA, ST=Ontario, L=Toronto, O=Libreswan, OU=Test Department, CN=east.testing.libreswan.org, E=user-east@testing.libreswan.org' issued by CA 'C=CA, ST=Ontario, L=Toronto, O=Libreswan, OU=Test Department, CN=Libreswan test CA for mainca, E=testing@libreswan.org'
002 "road-east" #3: received INTERNAL_IP4_ADDRESS 192.0.2.101
002 "road-east" #3: received INTERNAL_IP4_DNS 1.2.3.4
002 "road-east" #3: received INTERNAL_IP4_DNS 5.6.7.8
002 "road-east" #3: up-client output: updating resolvconf
004 "road-east" #3: initiator established Child SA using #2; IPsec tunnel [192.0.2.101-192.0.2.101:0-65535 0] -> [0.0.0.0-255.255.255.255:0-65535 0] {ESP/ESN=>0xESPESP <0xESPESP xfrm=AES_GCM_16_256-NONE DPD=passive}
road #
 ../../guestbin/ping-once.sh --up 192.0.2.254
up
road #
 ipsec whack --trafficstatus
006 #3: "road-east", type=ESP, add_time=1234567890, inBytes=84, outBytes=84, maxBytes=2^63B, id='C=CA, ST=Ontario, L=Toronto, O=Libreswan, OU=Test Department, CN=east.testing.libreswan.org, E=user-east@testing.libreswan.org', lease=192.0.2.101/32
road #
 ipsec auto --delete road-east
002 "road-east": terminating SAs using this connection
002 "road-east" #2: deleting IKE SA (ESTABLISHED_IKE_SA) and sending notification
002 "road-east" #3: down-client output: restoring resolvconf
005 "road-east" #3: ESP traffic information: in=84B out=84B
road #
 # road is redirected to 1 - 192.1.2.44 - which is down
road #
 ipsec whack --impair none
road #
 ipsec whack --impair revival --impair timeout-on-retransmit
road #
 ipsec auto --add road-east
002 "road-east": added IKEv2 connection
road #
 ipsec auto --up road-east
1v2 "road-east" #4: initiating IKEv2 connection
1v2 "road-east" #4: sent IKE_SA_INIT request to 192.1.2.23:500
002 "road-east" #4: initiating IKE_SA_INIT redirect to new gateway (address: 192.1.2.44)
1v2 "road-east" #5: initiating IKEv2 connection
002 "road-east" #4: deleting IKE SA (PARENT_I1) and NOT sending notification
<<<<<<< HEAD
002 "road-east" #4: connection is supposed to remain up; revival attempt 1 scheduled in 0 seconds
002 "road-east" #4: IMPAIR: revival: skip scheduling revival event
=======
>>>>>>> 4b5c9ac4
1v2 "road-east" #5: sent IKE_SA_INIT request to 192.1.2.44:500
002 "road-east" #5: IMPAIR: retransmit so timing out SA (may retry)
002 "road-east" #5: connection is supposed to remain up; revival attempt 2 scheduled in 5 seconds
002 "road-east" #5: IMPAIR: revival: skip scheduling revival event
002 "road-east" #5: deleting IKE SA (PARENT_I1) and NOT sending notification
road #
 ipsec whack --trafficstatus
road #
 ipsec whack --shutdown
<|MERGE_RESOLUTION|>--- conflicted
+++ resolved
@@ -24,11 +24,6 @@
 002 "road-east" #1: initiating IKE_SA_INIT redirect to new gateway (address: 192.1.2.45)
 1v2 "road-east" #2: initiating IKEv2 connection
 002 "road-east" #1: deleting IKE SA (PARENT_I1) and NOT sending notification
-<<<<<<< HEAD
-002 "road-east" #1: connection is supposed to remain up; revival attempt 1 scheduled in 0 seconds
-002 "road-east" #1: IMPAIR: revival: skip scheduling revival event
-=======
->>>>>>> 4b5c9ac4
 1v2 "road-east" #2: sent IKE_SA_INIT request to 192.1.2.45:500
 1v2 "road-east" #2: sent IKE_AUTH request {cipher=AES_GCM_16_256 integ=n/a prf=HMAC_SHA2_512 group=MODP2048}
 003 "road-east" #2: initiator established IKE SA; authenticated peer '3nnn-bit RSASSA-PSS with SHA2_512' digital signature using peer certificate 'C=CA, ST=Ontario, L=Toronto, O=Libreswan, OU=Test Department, CN=east.testing.libreswan.org, E=user-east@testing.libreswan.org' issued by CA 'C=CA, ST=Ontario, L=Toronto, O=Libreswan, OU=Test Department, CN=Libreswan test CA for mainca, E=testing@libreswan.org'
@@ -65,14 +60,9 @@
 002 "road-east" #4: initiating IKE_SA_INIT redirect to new gateway (address: 192.1.2.44)
 1v2 "road-east" #5: initiating IKEv2 connection
 002 "road-east" #4: deleting IKE SA (PARENT_I1) and NOT sending notification
-<<<<<<< HEAD
-002 "road-east" #4: connection is supposed to remain up; revival attempt 1 scheduled in 0 seconds
-002 "road-east" #4: IMPAIR: revival: skip scheduling revival event
-=======
->>>>>>> 4b5c9ac4
 1v2 "road-east" #5: sent IKE_SA_INIT request to 192.1.2.44:500
 002 "road-east" #5: IMPAIR: retransmit so timing out SA (may retry)
-002 "road-east" #5: connection is supposed to remain up; revival attempt 2 scheduled in 5 seconds
+002 "road-east" #5: connection is supposed to remain up; revival attempt 1 scheduled in 0 seconds
 002 "road-east" #5: IMPAIR: revival: skip scheduling revival event
 002 "road-east" #5: deleting IKE SA (PARENT_I1) and NOT sending notification
 road #
