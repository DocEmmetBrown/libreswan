/*
 * mechanisms for preshared keys (public, private, and preshared secrets)
 *
 * this is the library for reading (and later, writing!) the ipsec.secrets
 * files.
 *
 * Copyright (C) 1998-2004  D. Hugh Redelmeier.
 * Copyright (C) 2005 Michael Richardson <mcr@xelerance.com>
 * Copyright (C) 2009-2012 Avesh Agarwal <avagarwa@redhat.com>
 * Copyright (C) 2012-2015 Paul Wouters <paul@libreswan.org>
 *
 * This program is free software; you can redistribute it and/or modify it
 * under the terms of the GNU General Public License as published by the
 * Free Software Foundation; either version 2 of the License, or (at your
 * option) any later version.  See <http://www.fsf.org/copyleft/gpl.txt>.
 *
 * This program is distributed in the hope that it will be useful, but
 * WITHOUT ANY WARRANTY; without even the implied warranty of MERCHANTABILITY
 * or FITNESS FOR A PARTICULAR PURPOSE.  See the GNU General Public License
 * for more details.
 */
#include <pthread.h>	/* pthread.h must be first include file */
#include <stddef.h>
#include <stdlib.h>
#include <string.h>
#include <ctype.h>
#include <unistd.h>
#include <errno.h>
#include <time.h>
#include <sys/socket.h>
#include <netinet/in.h>
#include <arpa/inet.h>
#include <arpa/nameser.h>	/* missing from <resolv.h> on old systems */
#include <glob.h>
#ifndef GLOB_ABORTED
#define GLOB_ABORTED GLOB_ABEND	/* fix for old versions */
#endif

#include <gmp.h>
#include <libreswan.h>

#include "sysdep.h"
#include "lswlog.h"
#include "constants.h"
#include "lswalloc.h"
#include "id.h"
#include "x509.h"
#include "secrets.h"
#include "certs.h"
#include "lex.h"
#include "mpzfuncs.h"

#include <nss.h>
#include <pk11pub.h>
#include <prerror.h>
#include <cert.h>
#include <key.h>
#include "lswconf.h"

/* this does not belong here, but leave it here for now */
const struct id empty_id;	/* ID_NONE */

struct fld {
	const char *name;
	size_t offset;
};

static const struct fld RSA_private_field[] =
{
	{ "Modulus", offsetof(struct RSA_private_key, pub.n) },
	{ "PublicExponent", offsetof(struct RSA_private_key, pub.e) },

	{ "PrivateExponent", offsetof(struct RSA_private_key, d) },
	{ "Prime1", offsetof(struct RSA_private_key, p) },
	{ "Prime2", offsetof(struct RSA_private_key, q) },
	{ "Exponent1", offsetof(struct RSA_private_key, dP) },
	{ "Exponent2", offsetof(struct RSA_private_key, dQ) },
	{ "Coefficient", offsetof(struct RSA_private_key, qInv) },
	{ "CKAIDNSS", offsetof(struct RSA_private_key, ckaid) },
};

static err_t lsw_process_psk_secret(chunk_t *psk);
static err_t lsw_process_rsa_secret(struct RSA_private_key *rsak);
static void lsw_process_secret_records(struct secret **psecrets);
static void lsw_process_secrets_file(struct secret **psecrets,
				const char *file_pat);


static void RSA_show_key_fields(struct RSA_private_key *k, int fieldcnt)
{
	const struct fld *p;

	DBG_log(" keyid: *%s", k->pub.keyid);

	for (p = RSA_private_field; p < &RSA_private_field[fieldcnt]; p++) {
		MP_INT *n = (MP_INT *) ((char *)k + p->offset);
		size_t sz = mpz_sizeinbase(n, 16);
		/* ought to be big enough */
		char buf[RSA_MAX_OCTETS * 2 + 2];

		passert(sz <= sizeof(buf));
		mpz_get_str(buf, 16, n);

		DBG_log(" %s: %s", p->name, buf);
	}
}

static void RSA_show_public_key(struct RSA_public_key *k)
{
	/*
	 * Kludge: pretend that it is a private key, but only display the
	 * first two fields (which are the public key).
	 */
	passert(offsetof(struct RSA_private_key, pub) == 0);
	RSA_show_key_fields((struct RSA_private_key *)k, 2);
}

static err_t RSA_public_key_sanity(struct RSA_private_key *k)
{
	/* note that the *last* error found is reported */
	err_t ugh = NULL;

	/*
	 * PKCS#1 1.5 section 6 requires modulus to have at least 12 octets.
	 *
	 * We actually require more (for security).
	 */
	if (k->pub.k < RSA_MIN_OCTETS)
		return RSA_MIN_OCTETS_UGH;

	/* we picked a max modulus size to simplify buffer allocation */
	if (k->pub.k > RSA_MAX_OCTETS)
		return RSA_MAX_OCTETS_UGH;

	return ugh;
}

struct secret {
	struct secret  *next;
	struct id_list *ids;
	int secretlineno;
	struct private_key_stuff pks;
};

struct private_key_stuff *lsw_get_pks(struct secret *s)
{
	return &s->pks;
}

int lsw_get_secretlineno(const struct secret *s)
{
	return s->secretlineno;
}

struct id_list *lsw_get_idlist(const struct secret *s)
{
	return s->ids;
}

/*
 * This is a bad assumption, and fails when people put PSK
 * entries before the default RSA case, which most people do
 */
struct secret *lsw_get_defaultsecret(struct secret *secrets)
{
	struct secret *s, *s2;

	/* Search for PPK_RSA pks */
	s2 = secrets;
	while (s2) {
		for (; s2 && s2->pks.kind == PPK_RSA; s2 = s2->next)
			continue;
		for (s = s2; s && s->pks.kind != PPK_RSA; s = s->next)
			continue;
		if (s) {
			struct secret *tmp = s->next;
			struct secret curr = *s;
			s2->next = tmp;
			s->next = s2;
			*s = *s2;
			*s2 = curr;
			s2 = s;
		} else if (s2) {
			s2 = s2->next;
		}
	}
	return secrets;
}

static void create_empty_idlist(struct secret *s)
{
	if (s->ids == NULL) {
		/*
		 * make sure that empty lists have an implicit match
		 * everything set of IDs (ipv4 and ipv6)
		 */
		struct id_list *idl, *idl2;
		idl = alloc_bytes(sizeof(*idl), "id list");
		idl->next = NULL;
		idl->id = empty_id;
		idl->id.kind = ID_NONE;
		(void)anyaddr(AF_INET, &idl->id.ip_addr);

		idl2 = alloc_bytes(sizeof(*idl2), "id list");
		idl2->next = idl;
		idl2->id = empty_id;
		idl2->id.kind = ID_NONE;
		(void)anyaddr(AF_INET, &idl2->id.ip_addr);

		s->ids = idl2;
	}
}

/*
 * forms the keyid from the public exponent e and modulus n
 */
void form_keyid(chunk_t e, chunk_t n, char *keyid, unsigned *keysize)
{
	/* eliminate leading zero byte in modulus from ASN.1 coding */
	if (*n.ptr == 0x00) {
		n.ptr++;
		n.len--;
	}

	/* form the FreeS/WAN keyid */
	keyid[0] = '\0';	/* in case of splitkeytoid failure */
	splitkeytoid(e.ptr, e.len, n.ptr, n.len, keyid, KEYID_BUF);

	/* return the RSA modulus size in octets */
	*keysize = n.len;
}

static void form_keyid_from_nss(SECItem e, SECItem n, char *keyid,
				unsigned *keysize)
{
	/* eliminate leading zero byte in modulus from ASN.1 coding */
	if (*n.data == 0x00) {
		n.data++;
		n.len--;
	}

	/* form the FreeS/WAN keyid */
	keyid[0] = '\0';	/* in case of splitkeytoid failure */
	splitkeytoid(e.data, e.len, n.data, n.len, keyid, KEYID_BUF);

	/* return the RSA modulus size in octets */
	*keysize = n.len;
}

void free_RSA_public_content(struct RSA_public_key *rsa)
{
	mpz_clear(&rsa->n);
	mpz_clear(&rsa->e);
}

/*
 * free a public key struct
 */
void free_public_key(struct pubkey *pk)
{
	free_id_content(&pk->id);
	freeanychunk(pk->issuer);

	/* algorithm-specific freeing */
	switch (pk->alg) {
	case PUBKEY_ALG_RSA:
		free_RSA_public_content(&pk->u.rsa);
		break;
	default:
		bad_case(pk->alg);
	}
	pfree(pk);
}

struct secret *lsw_foreach_secret(struct secret *secrets,
				secret_eval func, void *uservoid)
{
	struct secret *s;

	for (s = secrets; s != NULL; s = s->next) {
		struct private_key_stuff *pks = &s->pks;
		int result = (*func)(s, pks, uservoid);

		if (result == 0)
			return s;

		if (result == -1)
			return NULL;
	}
	return NULL;
}

struct secret_byid {
	enum PrivateKeyKind kind;
	struct pubkey *my_public_key;
};

static int lsw_check_secret_byid(struct secret *secret UNUSED,
				struct private_key_stuff *pks,
				void *uservoid)
{
	struct secret_byid *sb = (struct secret_byid *)uservoid;

	DBG(DBG_CONTROL,
		DBG_log("searching for certificate %s:%s vs %s:%s",
			enum_name(&ppk_names, pks->kind),
			(pks->kind == PPK_RSA ?
				pks->u.RSA_private_key.pub.keyid : "N/A"),
			enum_name(&ppk_names, sb->kind),
			sb->my_public_key->u.rsa.keyid);
		);
	if (pks->kind == sb->kind &&
		same_RSA_public_key(&pks->u.RSA_private_key.pub,
				&sb->my_public_key->u.rsa))
		return 0;

	return 1;
}

/* ??? declared in keys.h */
struct secret *lsw_find_secret_by_public_key(struct secret *secrets,
					struct pubkey *my_public_key,
					enum PrivateKeyKind kind)
{
	struct secret_byid sb;

	sb.kind = kind;
	sb.my_public_key = my_public_key;

	return lsw_foreach_secret(secrets, lsw_check_secret_byid, &sb);
}

struct secret *lsw_find_secret_by_id(struct secret *secrets,
				enum PrivateKeyKind kind,
				const struct id *my_id,
				const struct id *his_id,
				bool asym)
{
	char idstr1[IDTOA_BUF], idme[IDTOA_BUF],
		idhim[IDTOA_BUF], idhim2[IDTOA_BUF];

	enum {	/* bits */
		match_default = 01,
		match_any = 02,
		match_him = 04,
		match_me = 010
	};
	unsigned int best_match = 0;
	struct secret *s, *best = NULL;

	idtoa(my_id,  idme,  IDTOA_BUF);

	idhim[0] = '\0';
	idhim2[0] = '\0';
	if (his_id) {
		idtoa(his_id, idhim, IDTOA_BUF);
		strcpy(idhim2, idhim);
	}

	for (s = secrets; s != NULL; s = s->next) {
		DBG(DBG_CONTROLMORE,
			DBG_log("line %d: key type %s(%s) to type %s",
				s->secretlineno,
				enum_name(&ppk_names, kind),
				idme,
				enum_name(&ppk_names, s->pks.kind));
			);

		if (s->pks.kind == kind) {
			unsigned int match = 0;

			if (s->ids == NULL) {
				/*
				 * a default (signified by lack of ids):
				 * accept if no more specific match found
				 */
				match = match_default;
			} else {
				/* check if both ends match ids */
				struct id_list *i;
				int idnum = 0;

				for (i = s->ids; i != NULL; i = i->next) {
					idnum++;
					idtoa(&i->id, idstr1, IDTOA_BUF);

					if (any_id(&i->id)) {
						/*
						 * match any will automatically
						 * match me and him so treat it
						 * as it's own match type so
						 * that specific matches get
						 * a higher "match" value and
						 * are used in preference to
						 * "any" matches.
						 */
						match |= match_any;
					} else {
						if (same_id(&i->id, my_id))
							match |= match_me;

						if (his_id != NULL &&
							same_id(&i->id,
								his_id))
							match |= match_him;
					}

					DBG(DBG_CONTROL,
						DBG_log("%d: compared key %s to %s / %s -> %d",
							idnum, idstr1, idme,
							idhim, match);
						);
				}

				/*
				 * If our end matched the only id in the list,
				 * default to matching any peer.
				 * A more specific match will trump this.
				 */
				if (match == match_me &&
					s->ids->next == NULL)
					match |= match_default;
			}

			DBG(DBG_CONTROL,
				DBG_log("line %d: match=%d", s->secretlineno,
					match);
				);

			switch (match) {
			case match_me:
				/*
				 * if this is an asymmetric (eg. public key)
				 * system, allow this-side-only match to count,
				 * even if there are other ids in the list.
				 */
				if (!asym)
					break;
				/* FALLTHROUGH */
			case match_default:	/* default all */
			case match_any:	/* a wildcard */
			case match_me | match_default:	/* default peer */
			case match_me | match_any:	/*
							 * %any/0.0.0.0 and
							 * me
							 */
			case match_him | match_any:	/*
							 * %any/0.0.0.0 and
							 * peer
							 */
			case match_me | match_him:	/* explicit */
				if (match == best_match) {
					/*
					 * two good matches are equally good:
					 * do they agree?
					 */
					bool same = 0;

					switch (kind) {
					case PPK_NULL:
							same = TRUE;
						break;
					case PPK_PSK:
						same = s->pks.u.preshared_secret.len ==
						       best->pks.u.preshared_secret.len &&
						       memeq(s->pks.u.preshared_secret.ptr,
							     best->pks.u.preshared_secret.ptr,
							     s->pks.u.preshared_secret.len);
						break;
					case PPK_RSA:
						/*
						 * Dirty trick: since we have
						 * code to compare RSA public
						 * keys, but not private keys,
						 * we make the assumption that
						 * equal public keys mean equal
						 * private keys. This ought to
						 * work.
						 */
						same = same_RSA_public_key(
							&s->pks.u.RSA_private_key.pub,
							&best->pks.u.RSA_private_key.pub);
						break;
					case PPK_XAUTH:
						/*
						 * We don't support this yet,
						 * but no need to die
						 */
						break;
					default:
						bad_case(kind);
					}
					if (!same) {
						loglog(RC_LOG_SERIOUS,
							"multiple ipsec.secrets entries with distinct secrets match endpoints: first secret used"
							);
						best = s;	/*
								 * list is
								 * backwards:
								 * take latest
								 * in list
								 */
					}
				} else if (match > best_match) {
					DBG(DBG_CONTROL,
						DBG_log("best_match %d>%d best=%p (line=%d)",
							best_match, match,
							s, s->secretlineno);
						);

					/* this is the best match so far */
					best_match = match;
					best = s;
				} else {
					DBG(DBG_CONTROL,
						DBG_log("match(%d) was not best_match(%d)",
							match, best_match);
						);
				}
			}
		}
	}
	DBG(DBG_CONTROL,
		DBG_log("concluding with best_match=%d best=%p (lineno=%d)",
			best_match, best, best ? best->secretlineno : -1);
		);

	return best;
}

/*
 * check the existence of an RSA private key matching an RSA public
 */
bool lsw_has_private_rawkey(struct secret *secrets, struct pubkey *pk)
{
	struct secret *s;
	bool has_key = FALSE;

	if (pk == NULL)
		return FALSE;

	for (s = secrets; s != NULL; s = s->next) {
		if (s->pks.kind == PPK_RSA &&
			same_RSA_public_key(&s->pks.u.RSA_private_key.pub,
					&pk->u.rsa)) {
			has_key = TRUE;
			break;
		}
	}
	return has_key;
}

/*
 * digest a secrets file
 *
 * The file is a sequence of records.  A record is a maximal sequence of
 * tokens such that the first, and only the first, is in the first column
 * of a line.
 *
 * Tokens are generally separated by whitespace and are key words, ids,
 * strings, or data suitable for ttodata(3).  As a nod to convention,
 * a trailing ":" on what would otherwise be a token is taken as a
 * separate token.  If preceded by whitespace, a "#" is taken as starting
 * a comment: it and the rest of the line are ignored.
 *
 * One kind of record is an include directive.  It starts with "include".
 * The filename is the only other token in the record.
 * If the filename does not start with /, it is taken to
 * be relative to the directory containing the current file.
 *
 * The other kind of record describes a key.  It starts with a
 * sequence of ids and ends with key information.  Each id
 * is an IP address, a Fully Qualified Domain Name (which will immediately
 * be resolved), or @FQDN which will be left as a name.
 *
 * The form starts the key part with a ":".
 *
 * For Preshared Key, use the "PSK" keyword, and follow it by a string
 * or a data token suitable for ttodata(3).
 *
 * For raw RSA Keys in NSS, use the "RSA" keyword, followed by a
 * brace-enclosed list of key field keywords and data values.
 * The data values are large integers to be decoded by ttodata(3).
 * The fields are a subset of those used by BIND 8.2 and have the
 * same names.
 *
 * For XAUTH passwords, use @username followed by ":XAUTH" followed by the password
 *
 * PIN for smartcard is no longer supported - use NSS with smartcards
 */

/* parse PSK from file */
static err_t lsw_process_psk_secret(chunk_t *psk)
{
	err_t ugh = NULL;

	if (*flp->tok == '"' || *flp->tok == '\'') {
		size_t len = flp->cur - flp->tok  - 2;

		if (len < 8) {
			loglog(RC_LOG_SERIOUS,"WARNING: using a weak secret (PSK)");
		}
		clonetochunk(*psk, flp->tok + 1, len, "PSK");
		(void) shift();
	} else {
		char buf[RSA_MAX_ENCODING_BYTES];	/*
							 * limit on size of
							 * binary
							 * representation
							 * of key
							 */
		size_t sz;
		char diag_space[TTODATAV_BUF];

		ugh = ttodatav(flp->tok, flp->cur - flp->tok, 0, buf,
			       sizeof(buf), &sz,
			       diag_space, sizeof(diag_space),
			       TTODATAV_SPACECOUNTS);
		if (ugh != NULL) {
			/* ttodata didn't like PSK data */
			ugh = builddiag("PSK data malformed (%s): %s", ugh,
					flp->tok);
		} else {
			clonetochunk(*psk, buf, sz, "PSK");
			(void) shift();
		}
	}

	DBG(DBG_CONTROL,
		DBG_log("Processing PSK at line %d: %s",
			flp->lino, ugh == NULL ? "passed" : ugh);
		);

	return ugh;
}

/* parse XAUTH secret from file */
static err_t lsw_process_xauth_secret(chunk_t *xauth)
{
	err_t ugh = NULL;

	if (*flp->tok == '"' || *flp->tok == '\'') {
		clonetochunk(*xauth, flp->tok + 1, flp->cur - flp->tok  - 2,
			"XAUTH");
		(void) shift();
	} else {
		char buf[RSA_MAX_ENCODING_BYTES];	/*
							 * limit on size of
							 * binary
							 * representation
							 * of key
							 */
		size_t sz;
		char diag_space[TTODATAV_BUF];

		ugh = ttodatav(flp->tok, flp->cur - flp->tok, 0, buf,
			       sizeof(buf), &sz,
			       diag_space, sizeof(diag_space),
			       TTODATAV_SPACECOUNTS);
		if (ugh != NULL) {
			/* ttodata didn't like PSK data */
			ugh = builddiag("PSK data malformed (%s): %s", ugh,
					flp->tok);
		} else {
			clonetochunk(*xauth, buf, sz, "XAUTH");
			(void) shift();
		}
	}

	DBG(DBG_CONTROL,
		DBG_log("Processing XAUTH at line %d: %s",
			flp->lino, ugh == NULL ? "passed" : ugh);
		);

	return ugh;
}

/*
 * Parse fields of RSA private key.
 *
 * A braced list of keyword and value pairs.
 * At the moment, each field is required, in order.
 * The fields come from BIND 8.2's representation
 */
static err_t lsw_process_rsa_secret(struct RSA_private_key *rsak)
{
	/*
	 * data structure to save public field values
	 * (Modulus and PublicExponent) for keyid calculation
	 */
	unsigned char pfv_space[RSA_MAX_ENCODING_BYTES];
	unsigned char *pfvs_next = pfv_space;
	chunk_t pub_field[2];	/* first 2 fields only */
	chunk_t *pfv_next = &pub_field[0];

	const struct fld *p;

	for (p = RSA_private_field;
		p < &RSA_private_field[elemsof(RSA_private_field)]; p++) {
		/* Binary Value of key field */
		unsigned char bv[RSA_MAX_ENCODING_BYTES];
		size_t bvlen;
		char diag_space[TTODATAV_BUF];
		err_t ugh;

		if (!shift()) {
			return "premature end of RSA key";
		} else if (!tokeqword(p->name)) {
			return builddiag(
				"%s keyword not found where expected in RSA key",
				p->name);
		} else if (!(shift() &&
				(!tokeq(":") || shift()))) {
			/* ignore optional ":" */
			return "premature end of RSA key";
		} else if (NULL !=
			(ugh = ttodatav(flp->tok, flp->cur - flp->tok, 0,
					(char *)bv, sizeof(bv),
					&bvlen,
					diag_space, sizeof(diag_space),
					TTODATAV_SPACECOUNTS))) {
			/* in RSA key, ttodata didn't like */
			return builddiag("RSA data malformed (%s): %s",
					ugh, flp->tok);
		} else if (streq(p->name, "CKAIDNSS")) {
			passert(sizeof(rsak->ckaid) >= bvlen);
			memcpy(rsak->ckaid, bv, bvlen);
			rsak->ckaid_len = bvlen;
		} else {
			MP_INT *n =
				(MP_INT *) ((char *)rsak + p->offset);

			n_to_mpz(n, bv, bvlen);
			if (pfv_next < &pub_field[elemsof(pub_field)]) {
				if (pfvs_next - pfv_space + bvlen >
					sizeof(pfv_space))
					return "public key takes too many bytes";
				setchunk(*pfv_next, pfvs_next, bvlen);
				memcpy(pfvs_next, bv, bvlen);
				pfvs_next += bvlen;
				pfv_next++;
			}
		}
	}

	/*
	 * We require an (indented) '}' and the end of the record.
	 * We break down the test so that the diagnostic will be
	 * more helpful.  Some people don't seem to wish to indent
	 * the brace!
	 */
	if (!shift() || !tokeq("}")) {
		return "malformed end of RSA private key -- indented '}' required";
	} else if (shift()) {
		return "malformed end of RSA private key -- unexpected token after '}'";
	} else {
		unsigned bits = mpz_sizeinbase(&rsak->pub.n, 2);

		rsak->pub.k = (bits + BITS_PER_BYTE - 1) / BITS_PER_BYTE;

		rsak->pub.keyid[0] = '\0';	/* in case of failure */
		splitkeytoid(pub_field[1].ptr, pub_field[1].len,
			pub_field[0].ptr, pub_field[0].len,
			rsak->pub.keyid, sizeof(rsak->pub.keyid));

		return RSA_public_key_sanity(rsak);
	}
}

static pthread_mutex_t certs_and_keys_mutex = PTHREAD_MUTEX_INITIALIZER;

#if defined(LIBCURL) || defined(LDAP_VER)
static pthread_mutex_t authcert_list_mutex = PTHREAD_MUTEX_INITIALIZER;
#endif

/*
 * lock access to my certs and keys
 */
void lock_certs_and_keys(const char *who)
{
	pthread_mutex_lock(&certs_and_keys_mutex);
	DBG(DBG_CONTROLMORE,
		DBG_log("certs and keys locked by '%s'", who);
		);
}

/*
 * unlock access to my certs and keys
 */
void unlock_certs_and_keys(const char *who)
{
	DBG(DBG_CONTROLMORE,
		DBG_log("certs and keys unlocked by '%s'", who);
		);
	pthread_mutex_unlock(&certs_and_keys_mutex);
}

#if defined(LIBCURL) || defined(LDAP_VER)

/*
 * lock access to the chained authcert list
 * ??? declared in x509.h
 */
void lock_authcert_list(const char *who)
{
	pthread_mutex_lock(&authcert_list_mutex);
	DBG(DBG_CONTROLMORE,
		DBG_log("authcert list locked by '%s'", who);
		);
}

/*
 * unlock access to the chained authcert list
 * ??? declared in x509.h
 */
void unlock_authcert_list(const char *who)
{
	DBG(DBG_CONTROLMORE,
		DBG_log("authcert list unlocked by '%s'", who);
		);
	pthread_mutex_unlock(&authcert_list_mutex);
}

#endif

static void process_secret(struct secret **psecrets,
			struct secret *s)
{
	err_t ugh = NULL;

	if (tokeqword("psk")) {
		s->pks.kind = PPK_PSK;
		/* preshared key: quoted string or ttodata format */
		ugh = !shift() ? "ERROR: unexpected end of record in PSK" :
			lsw_process_psk_secret(&s->pks.u.preshared_secret);
	} else if (tokeqword("xauth")) {
		/* xauth key: quoted string or ttodata format */
		s->pks.kind = PPK_XAUTH;
		ugh = !shift() ? "ERROR: unexpected end of record in PSK" :
			lsw_process_xauth_secret(&s->pks.u.preshared_secret);
	} else if (tokeqword("rsa")) {
		/*
		 * RSA key: the fun begins.
		 * A braced list of keyword and value pairs.
		 */
		s->pks.kind = PPK_RSA;
		if (!shift()) {
			ugh = "ERROR: bad RSA key syntax";
		} else if (tokeq("{")) {
			/* raw RSA key in NSS */
			ugh = lsw_process_rsa_secret(
					&s->pks.u.RSA_private_key);
		} else {
			/* RSA key in certificate in NSS */
			ugh = "WARNING: The :RSA secrets entries for X.509 certificates are no longer needed";
		}
		if (!ugh) {
			libreswan_log("loaded private key for keyid: %s:%s",
				enum_name(&ppk_names, s->pks.kind),
				s->pks.u.RSA_private_key.pub.keyid);
		}
	} else if (tokeqword("pin")) {
		ugh = "ERROR: keyword 'pin' obsoleted, please use NSS for smartcard support";
	} else {
		ugh = builddiag("ERROR: unrecognized key format: %s", flp->tok);
	}

	if (ugh != NULL) {
		loglog(RC_LOG_SERIOUS, "\"%s\" line %d: %s",
			flp->filename, flp->lino, ugh);
		pfree(s);
	} else if (flushline("expected record boundary in key")) {

		/* gauntlet has been run: install new secret */
		lock_certs_and_keys("process_secret");

		create_empty_idlist(s);
		s->next   = *psecrets;
		*psecrets = s;
		unlock_certs_and_keys("process_secret");
	}
}

static void lsw_process_secret_records(struct secret **psecrets)
{
	/* const struct secret *secret = *psecrets; */

	/* read records from ipsec.secrets and load them into our table */
	for (;; ) {
		(void)flushline(NULL);	/* silently ditch leftovers, if any */
		if (flp->bdry == B_file)
			break;

		flp->bdry = B_none;	/* eat the Record Boundary */
		(void)shift();	/* get real first token */

		if (tokeqword("include")) {
			/* an include directive */
			char fn[MAX_TOK_LEN];	/*
						 * space for filename
						 * (I hope)
						 */
			char *p = fn;
			char *end_prefix = strrchr(flp->filename, '/');

			if (!shift()) {
				loglog(RC_LOG_SERIOUS,
					"\"%s\" line %d: unexpected end of include directive",
					flp->filename, flp->lino);
				continue;	/* abandon this record */
			}

			/*
			 * if path is relative and including file's pathname has
			 * a non-empty dirname, prefix this path with that
			 * dirname.
			 */
			if (flp->tok[0] != '/' && end_prefix != NULL) {
				size_t pl = end_prefix - flp->filename + 1;

				/*
				 * "clamp" length to prevent problems now;
				 * will be rediscovered and reported later.
				 */
				if (pl > sizeof(fn))
					pl = sizeof(fn);
				memcpy(fn, flp->filename, pl);
				p += pl;
			}
			if (flp->cur - flp->tok >= &fn[sizeof(fn)] - p) {
				loglog(RC_LOG_SERIOUS,
					"\"%s\" line %d: include pathname too long",
					flp->filename, flp->lino);
				continue;	/* abandon this record */
			}
			/*
			 * The above test checks that there is enough space for strcpy
			 * but clang 3.4 thinks the destination will overflow.
			 */
			strcpy(p, flp->tok);
			(void) shift();	/* move to Record Boundary, we hope */
			if (flushline("ignoring malformed INCLUDE -- expected Record Boundary after filename"))
			{
				lsw_process_secrets_file(psecrets, fn);
				flp->tok = NULL;	/* redundant? */
			}
		} else {
			/* expecting a list of indices and then the key info */
			struct secret *s = alloc_thing(struct secret, "secret");

			s->ids = NULL;
			s->pks.kind = PPK_PSK;	/* default */
			setchunk(s->pks.u.preshared_secret, NULL, 0);
			s->secretlineno = flp->lino;
			s->next = NULL;

			s->pks.u.RSA_private_key.pub.nssCert = NULL;

			for (;;) {
				struct id id;
				err_t ugh;

				if (tokeq(":")) {
					/* found key part */
					shift();	/* eat ":" */
					process_secret(psecrets, s);
					break;
				}

				/*
				 * an id
				 * See RFC2407 IPsec Domain of
				 * Interpretation 4.6.2
				 */
				if (tokeq("%any")) {
					id = empty_id;
					id.kind = ID_IPV4_ADDR;
					ugh = anyaddr(AF_INET, &id.ip_addr);
				} else if (tokeq("%any6")) {
					id = empty_id;
					id.kind = ID_IPV6_ADDR;
					ugh = anyaddr(AF_INET6, &id.ip_addr);
				} else {
					ugh = atoid(flp->tok, &id, FALSE,
						    FALSE);
				}

				if (ugh != NULL) {
					loglog(RC_LOG_SERIOUS,
						"ERROR \"%s\" line %d: index \"%s\" %s",
						flp->filename,
						flp->lino, flp->tok,
						ugh);
				} else {
					struct id_list *i = alloc_thing(
						struct id_list,
						"id_list");
					char idb[IDTOA_BUF];

					i->id = id;
					unshare_id_content(&i->id);
					i->next = s->ids;
					s->ids = i;
					idtoa(&id, idb, IDTOA_BUF);
					DBG(DBG_CONTROL,
						DBG_log("id type added to secret(%p) %s: %s",
							s,
							enum_name(&ppk_names,
								s->pks.kind),
							idb);
						);
				}
				if (!shift()) {
					/* unexpected Record Boundary or EOF */
					loglog(RC_LOG_SERIOUS,
						"\"%s\" line %d: unexpected end of id list",
						flp->filename, flp->lino);
					pfree(s);
					break;
				}
			}
		}
	}
}

static int globugh(const char *epath, int eerrno)
{
	libreswan_log_errno_routine(eerrno, "problem with secrets file \"%s\"",
				epath);
	return 1;	/* stop glob */
}

static void lsw_process_secrets_file(struct secret **psecrets,
				const char *file_pat)
{
	struct file_lex_position pos;
	char **fnp;
	glob_t globbuf;

	pos.depth = flp == NULL ? 0 : flp->depth + 1;

	if (pos.depth > 10) {
		loglog(RC_LOG_SERIOUS,
			"preshared secrets file \"%s\" nested too deeply",
			file_pat);
		return;
	}

	/* do globbing */
	{
		int r = glob(file_pat, GLOB_ERR, globugh, &globbuf);

		if (r != 0) {
			switch (r) {
			case GLOB_NOSPACE:
				loglog(RC_LOG_SERIOUS,
					"out of space processing secrets filename \"%s\"",
					file_pat);
				globfree(&globbuf);
				return;
			case GLOB_ABORTED:
				break;	/* already logged */

			case GLOB_NOMATCH:
				libreswan_log("no secrets filename matched \"%s\"",
					file_pat);
				break;

			default:
				loglog(RC_LOG_SERIOUS, "unknown glob error %d",
					r);
				globfree(&globbuf);
				return;
			}
		}
	}

	/* for each file... */
	for (fnp = globbuf.gl_pathv; fnp != NULL && *fnp != NULL; fnp++) {
		if (lexopen(&pos, *fnp, FALSE)) {
			libreswan_log("loading secrets from \"%s\"", *fnp);
			(void) flushline(
				"file starts with indentation (continuation notation)");
			lsw_process_secret_records(psecrets);
			lexclose();
		}
	}

	globfree(&globbuf);
}

void lsw_free_preshared_secrets(struct secret **psecrets)
{
	lock_certs_and_keys("free_preshared_secrets");

	if (*psecrets != NULL) {
		struct secret *s, *ns;

		libreswan_log("forgetting secrets");

		for (s = *psecrets; s != NULL; s = ns) {
			struct id_list *i, *ni;

			ns = s->next;	/* grab before freeing s */
			for (i = s->ids; i != NULL; i = ni) {
				ni = i->next;	/* grab before freeing i */
				free_id_content(&i->id);
				pfree(i);
			}
			switch (s->pks.kind) {
			case PPK_PSK:
				pfree(s->pks.u.preshared_secret.ptr);
				break;
			case PPK_XAUTH:
				pfree(s->pks.u.preshared_secret.ptr);
				break;
			case PPK_RSA:
				free_RSA_public_content(
					&s->pks.u.RSA_private_key.pub);
				mpz_clear(&s->pks.u.RSA_private_key.d);
				mpz_clear(&s->pks.u.RSA_private_key.p);
				mpz_clear(&s->pks.u.RSA_private_key.q);
				mpz_clear(&s->pks.u.RSA_private_key.dP);
				mpz_clear(&s->pks.u.RSA_private_key.dQ);
				mpz_clear(&s->pks.u.RSA_private_key.qInv);
				break;
			default:
				bad_case(s->pks.kind);
			}
			pfree(s);
		}
		*psecrets = NULL;
	}

	unlock_certs_and_keys("free_preshard_secrets");
}

void lsw_load_preshared_secrets(struct secret **psecrets,
				const char *secrets_file)
{
	lsw_free_preshared_secrets(psecrets);
	(void) lsw_process_secrets_file(psecrets, secrets_file);
}

struct pubkey *reference_key(struct pubkey *pk)
{
	pk->refcnt++;
	return pk;
}

void unreference_key(struct pubkey **pkp)
{
	struct pubkey *pk = *pkp;

	if (pk == NULL)
		return;

	/* print stuff */
	DBG(DBG_CONTROLMORE, {
			char b[IDTOA_BUF];

			idtoa(&pk->id, b, sizeof(b));
			DBG_log("unreference key: %p %s cnt %d--", pk, b,
				pk->refcnt);
		});

	/* cancel out the pointer */
	*pkp = NULL;

	passert(pk->refcnt != 0);
	pk->refcnt--;

	/* we are going to free the key as the refcount will hit zero */
	if (pk->refcnt == 0)
		free_public_key(pk);
}

/*
 * Free a public key record.
 * As a convenience, this returns a pointer to next.
 */
struct pubkey_list *free_public_keyentry(struct pubkey_list *p)
{
	struct pubkey_list *nxt = p->next;

	if (p->key != NULL)
		unreference_key(&p->key);
	pfree(p);
	return nxt;
}

void free_public_keys(struct pubkey_list **keys)
{
	while (*keys != NULL)
		*keys = free_public_keyentry(*keys);
}

/*
 * decode of RSA pubkey chunk
 * - format specified in RFC 2537 RSA/MD5 Keys and SIGs in the DNS
 * - exponent length in bytes (1 or 3 octets)
 *   + 1 byte if in [1, 255]
 *   + otherwise 0x00 followed by 2 bytes of length (big-endian)
 * - exponent (of specified length)
 * - modulus (the rest of the pubkey chunk)
 */
err_t unpack_RSA_public_key(struct RSA_public_key *rsa, const chunk_t *pubkey)
{
	chunk_t exponent;
	chunk_t mod;

	rsa->keyid[0] = '\0';	/* in case of keyblobtoid failure */

	if (pubkey->len < 3)
		return "RSA public key blob way too short";	/*
								 * not even
								 * room for
								 * length!
								 */

	/* exponent */
	if (pubkey->ptr[0] != 0x00) {
		/* one-byte length, followed by that many exponent bytes */
		setchunk(exponent, pubkey->ptr + 1, pubkey->ptr[0]);
	} else {
		/*
		 * 0x00 followed by 2 bytes of length (big-endian),
		 * followed by that many exponent bytes
		 */
		setchunk(exponent, pubkey->ptr + 3,
			(pubkey->ptr[1] << BITS_PER_BYTE) + pubkey->ptr[2]);
	}

	/*
	 * check that exponent fits within pubkey and leaves room for
	 * a reasonable modulus.
	 * Take care to avoid overflow in this check.
	 */
	if (pubkey->len -
		(exponent.ptr - pubkey->ptr) < exponent.len +
		RSA_MIN_OCTETS_RFC)
		return "RSA public key blob too short";

	/* modulus: all that's left in pubkey */
	mod.ptr = exponent.ptr + exponent.len;
	mod.len = &pubkey->ptr[pubkey->len] - mod.ptr;

	if (mod.len < RSA_MIN_OCTETS)
		return RSA_MIN_OCTETS_UGH;

	if (mod.len > RSA_MAX_OCTETS)
		return RSA_MAX_OCTETS_UGH;

	n_to_mpz(&rsa->e, exponent.ptr, exponent.len);
	n_to_mpz(&rsa->n, mod.ptr, mod.len);

	keyblobtoid(pubkey->ptr, pubkey->len, rsa->keyid, sizeof(rsa->keyid));

	DBG(DBG_PRIVATE, RSA_show_public_key(rsa));

	rsa->k = mpz_sizeinbase(&rsa->n, 2);	/* size in bits, for a start */
	rsa->k = (rsa->k + BITS_PER_BYTE - 1) / BITS_PER_BYTE;	/* now octets */

	if (rsa->k != mod.len) {
		mpz_clear(&rsa->e);
		mpz_clear(&rsa->n);
		return "RSA modulus shorter than specified";
	}

	return NULL;
}

bool same_RSA_public_key(const struct RSA_public_key *a,
			const struct RSA_public_key *b)
{
	DBG(DBG_CRYPT,
		DBG_log("k did %smatch", (a->k == b->k) ? "" : "NOT ");
		);
	DBG(DBG_CRYPT,
		DBG_log("n did %smatch",
			(mpz_cmp(&a->n,
				&b->n) == 0) ? "" : "NOT ");
		);
	DBG(DBG_CRYPT,
		DBG_log("e did %smatch",
			(mpz_cmp(&a->e,
				&b->e) == 0) ? "" : "NOT ");
		);

	return a == b ||
		(a->k == b->k &&
			mpz_cmp(&a->n, &b->n) == 0 &&
			mpz_cmp(&a->e, &b->e) == 0);
}

void install_public_key(struct pubkey *pk, struct pubkey_list **head)
{
	struct pubkey_list *p =
		alloc_thing(struct pubkey_list, "pubkey entry");

	unshare_id_content(&pk->id);

	/* copy issuer dn */
	if (pk->issuer.ptr != NULL)
		pk->issuer.ptr = clone_bytes(pk->issuer.ptr, pk->issuer.len,
					"issuer dn");

	/* store the time the public key was installed */
	pk->installed_time = realnow();

	/* install new key at front */
	p->key = reference_key(pk);
	p->next = *head;
	*head = p;
}

void delete_public_keys(struct pubkey_list **head,
			const struct id *id, enum pubkey_alg alg)
{
	struct pubkey_list **pp, *p;
	struct pubkey *pk;

	for (pp = head; (p = *pp) != NULL; ) {
		pk = p->key;
		if (same_id(id, &pk->id) && pk->alg == alg)
			*pp = free_public_keyentry(p);
		else
			pp = &p->next;
	}
}

/*
 * Relocated from x509.c for convenience
 */
struct pubkey *allocate_RSA_public_key_nss(CERTCertificate *cert)
{
	SECKEYPublicKey *nsspk = SECKEY_ExtractPublicKey(&cert->subjectPublicKeyInfo);
	struct pubkey *pk = alloc_thing(struct pubkey, "pubkey");
<<<<<<< HEAD

	/*
	 * Same as secitem_to_chunk() but that function is not available
	 * outside programs/pluto/ right now
	 *
	 * chunk_t e = secitem_to_chunk(nsspk->u.rsa.publicExponent);
	 * chunk_t n = secitem_to_chunk(nsspk->u.rsa.modulus);
	 */
	chunk_t e, n;
=======
	chunk_t e, n;

	/* secitem_to_chunk
	 */
>>>>>>> 79626224
	e.ptr = nsspk->u.rsa.publicExponent.data;
	e.len = nsspk->u.rsa.publicExponent.len;
	n.ptr = nsspk->u.rsa.modulus.data;
	n.len = nsspk->u.rsa.modulus.len;

<<<<<<< HEAD

=======
>>>>>>> 79626224
	n_to_mpz(&pk->u.rsa.e, e.ptr, e.len);
	n_to_mpz(&pk->u.rsa.n, n.ptr, n.len);

	form_keyid(e, n, pk->u.rsa.keyid, &pk->u.rsa.k);

	/*
	DBG(DBG_PRIVATE, RSA_show_public_key(&pk->u.rsa));
	*/

	pk->alg = PUBKEY_ALG_RSA;
	pk->id  = empty_id;
	pk->issuer = empty_chunk;

	SECKEY_DestroyPublicKey(nsspk);
	return pk;
}

static err_t add_ckaid_to_rsa_privkey(struct RSA_private_key *rsak,
				      CERTCertificate *cert)
{
	err_t ugh = NULL;
	SECItem *certCKAID = NULL;
	SECKEYPublicKey *pubk = NULL;
	SECKEYPrivateKey *privk = NULL;

	if ((pubk = CERT_ExtractPublicKey(cert)) == NULL) {
		loglog(RC_LOG_SERIOUS,
		       "%s: should not happen: cert public key not found [%d]",
		       __FUNCTION__, PR_GetError());
		return "NSS: cert public key not found";
	}

	/* only a check */
	if ((privk = PK11_FindKeyByAnyCert(cert,
				lsw_return_nss_password_file_info())) == NULL) {
		SECKEY_DestroyPublicKey(pubk);
		return "NSS: cert private key not found";
	}
	SECKEY_DestroyPrivateKey(privk);

	certCKAID = PK11_GetLowLevelKeyIDForCert(NULL, cert,
					lsw_return_nss_password_file_info());
	if (certCKAID == NULL) {
		loglog(RC_LOG_SERIOUS,
		       "%s: no key ID - slot or DB error [%d]",
		       __FUNCTION__, PR_GetError());
		ugh = "NSS: key ID not found";
		goto out;
	}

	/*
	 * Getting a SECItem ptr from PK11_GetLowLevelKeyID doesn't mean
	 * that the private key exists. The data may be empty if there's no
	 * private key.
	 *
	 * Update: I don't think this is true anymore, hence the search for the private
	 * key above
	 */
	if (certCKAID->data == NULL || certCKAID->len < 1) {
		ugh = "NSS: no CKAID data";
		goto out;
	}

	rsak->pub.nssCert = cert;

	passert(sizeof(rsak->ckaid) >= certCKAID->len);
	rsak->ckaid_len = certCKAID->len;
	memcpy(rsak->ckaid, certCKAID->data, certCKAID->len);

	n_to_mpz(&rsak->pub.e, pubk->u.rsa.publicExponent.data,
		pubk->u.rsa.publicExponent.len);
	n_to_mpz(&rsak->pub.n, pubk->u.rsa.modulus.data,
		pubk->u.rsa.modulus.len);

	form_keyid_from_nss(pubk->u.rsa.publicExponent, pubk->u.rsa.modulus,
			rsak->pub.keyid, &rsak->pub.k);

out:
	if (certCKAID != NULL) {
		SECITEM_FreeItem(certCKAID, PR_TRUE);
	}
	if (pubk != NULL) {
		SECKEY_DestroyPublicKey(pubk);
	}
	return ugh;
}

static err_t lsw_extract_nss_cert_privkey(struct RSA_private_key *rsak,
					  CERTCertificate *cert)
{
	err_t ugh = NULL;

	DBG(DBG_CRYPT,
	    DBG_log("extracting the RSA private key for %s", cert->nickname));

	if ((ugh = add_ckaid_to_rsa_privkey(rsak, cert)) != NULL) {
		return ugh;
	}

	return RSA_public_key_sanity(rsak);
}

static const struct RSA_private_key *get_nss_cert_privkey(struct secret *secrets,
							  CERTCertificate *cert)
{
	struct secret *s = NULL;
	const struct RSA_private_key *priv = NULL;
	struct pubkey *pub = allocate_RSA_public_key_nss(cert);
	if (pub == NULL) {
		return NULL;
	}

	for (s = secrets; s != NULL; s = s->next) {
		if (s->pks.kind == PPK_RSA &&
			same_RSA_public_key(&s->pks.u.RSA_private_key.pub,
					    &pub->u.rsa)) {
			priv = &s->pks.u.RSA_private_key;
			break;
		}
	}
	free_public_key(pub);
	return priv;
}

err_t lsw_add_rsa_secret(struct secret **secrets, CERTCertificate *cert)
{
	struct secret *s = NULL;
	const struct RSA_private_key *pkey = NULL;
	err_t ugh = NULL;

	if ((pkey = get_nss_cert_privkey(*secrets, cert)) != NULL) {
		DBG(DBG_CONTROL, DBG_log("secrets entry for %s already exists",
					 cert->nickname));
		CERT_DestroyCertificate(cert);
		return NULL;
	}
	s = alloc_thing(struct secret, "secret");
	s->pks.kind = PPK_RSA;
	s->secretlineno = 0;

	if ((ugh = lsw_extract_nss_cert_privkey(&s->pks.u.RSA_private_key,
						cert)) != NULL) {
		pfree(s);
		CERT_DestroyCertificate(cert);
		return ugh;
	}

	lock_certs_and_keys("lsw_add_rsa_secret");

	create_empty_idlist(s);
	s->next = *secrets;
	*secrets = s;

	unlock_certs_and_keys("lsw_add_rsa_secret");

	return NULL;
}<|MERGE_RESOLUTION|>--- conflicted
+++ resolved
@@ -1336,7 +1336,6 @@
 {
 	SECKEYPublicKey *nsspk = SECKEY_ExtractPublicKey(&cert->subjectPublicKeyInfo);
 	struct pubkey *pk = alloc_thing(struct pubkey, "pubkey");
-<<<<<<< HEAD
 
 	/*
 	 * Same as secitem_to_chunk() but that function is not available
@@ -1346,21 +1345,12 @@
 	 * chunk_t n = secitem_to_chunk(nsspk->u.rsa.modulus);
 	 */
 	chunk_t e, n;
-=======
-	chunk_t e, n;
-
-	/* secitem_to_chunk
-	 */
->>>>>>> 79626224
+
 	e.ptr = nsspk->u.rsa.publicExponent.data;
 	e.len = nsspk->u.rsa.publicExponent.len;
 	n.ptr = nsspk->u.rsa.modulus.data;
 	n.len = nsspk->u.rsa.modulus.len;
 
-<<<<<<< HEAD
-
-=======
->>>>>>> 79626224
 	n_to_mpz(&pk->u.rsa.e, e.ptr, e.len);
 	n_to_mpz(&pk->u.rsa.n, n.ptr, n.len);
 
