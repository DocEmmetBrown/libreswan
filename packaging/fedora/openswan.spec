--- conflicted
+++ resolved
@@ -11,15 +11,6 @@
 %define defkv %(rpm -q kernel kernel-smp| grep -v "not installed" | sed "s/kernel-smp-\\\(.\*\\\)$/\\1smp/"| sed "s/kernel-//"| sort | tail -1)
 %{!?kversion: %{expand: %%define kversion %defkv}}
 %define krelver %(echo %{kversion} | tr -s '-' '_')
-<<<<<<< HEAD
-=======
-
-# Due to https://bugzilla.redhat.com/show_bug.cgi?id=304121 we cannot
-# build debug packages. Unsure what causes the double slashes. They
-# come from some crypto compiles, eg: 
-#  -I/vol/redhat/BUILD/openswan-2.6.01/lib/libcrypto//libsha2/../include
-%define debug_package %{nil}
->>>>>>> f263b421
 
 # Openswan -pre/-rc nomenclature has to co-exist with hyphen paranoia
 %define srcpkgver %(echo %{version} | tr -s '_' '-')
@@ -116,10 +107,7 @@
 rm -rf %{buildroot}/%{_initrddir}/setup
 rm -rf %{buildroot}/etc/ipsec.d/examples
 find %{buildroot}%{_mandir}  -type f | xargs chmod a-x
-<<<<<<< HEAD
-
-=======
->>>>>>> f263b421
+
 install -d -m 0700 %{buildroot}%{_localstatedir}/run/pluto
 install -d %{buildroot}%{_sbindir}
 
@@ -181,12 +169,8 @@
 /sbin/chkconfig --add ipsec
 
 %changelog
-<<<<<<< HEAD
 * Thu Dec 20 2007 Paul Wouters <paul@xelerance.com> - 2.6.03-1
 - Applied patch by RedHat to allow building with debug package
-
-=======
->>>>>>> f263b421
 * Thu Dec 20 2007 Paul Wouters <paul@xelerance.com> - 2.6.01-1
 - Work around for warnings in BIND related code
 - Remove bogus file /etc/init.d/setup at install
