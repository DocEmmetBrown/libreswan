
See also https://libreswan.org/

<<<<<<< HEAD
=======
v3.1 (unreleased)
* XAUTH: Support for leftaddresspool= [Antony]
* XAUTH: Added xauthby=alwaysok option [Paul]
* XAUTH: Added xauthfail=hard|soft option [Paul]
* IKEv1: Support for IKE fragmentation via ike_frag= [Wolfgang/Paul/Hugh]
* IKEv1: Support for removing bogus non-ESP markers [Paul/Hugh]
* NETKEY: Show traffic stats in ipsec auto --status and teardown [Wes/Paul]
* ipsec: Add "ipsec start|stop|restart|status" aliases [Paul]
* testing: Many updates to KVM testing infrastructure [Paul/Antony]
* starter: auto=route and auto=start only performed auto=add [Wolfgang]
* libswan: logging cleanups from openswan 2.5.x era [DHR/Antony/Paul]
* pluto: log XAUTHusername in the "established IPsec SA" line [Paul]
* pluto: Show labeled IPsec information in ipsec auto --status [Paul]
* pluto: Various minor changes to ipsec auto --status output [Paul]
* pluto: Debug logs were not written if a file was specified [Paul/Antony]
* pluto: fix for additional proposal sizes when enabling 1DES [Paul]
* IKEv2: narrowing used a wrong port range in determining bestfit [Coverity]
* IKEv1: Better logging of Vendor IDs in [Paul]
* KLIPS:  enable crytoAPI in packaging/makefiles/module.defs [Paul]
* SAREF: patches for Ubuntu kernel 3.2.0-33.52 [Simon]
* libipsecconf: Improved fix for osw#1370  (segfault on no EOL) [Philippe]
* libipsecconf: Forbid rekey=no plus dpdaction=restart(_by_peer) [Paul]
* libipsecconf: crlcheckinterval unit is time, not number [Tuomo]
* libipsecconf: Remove bogus key_from_DNS_on_demand policy for PSK [Paul]
* libipsecconf: Raise POLICY bits from int (32) to lset_t(64) [Paul]
* libipsecconf: sourceip= setting could overwrite nexthop= setting [Paul]
* XAUTH: ModeConfig DNS options only worked via whack, not config file [Paul]
* XAUTH: modecfg_wins[12]= support removed [Paul]
* XAUTH: Use re_entrant versions of localtime_r/gmtime_r [Paul]
* XAUTH: Added threading mutex locks for log functions [Philippe/Paul]
* XAUTH: Added threading mutex locks for crypt() [Philippe]
         (crypt_r is not available on all platforms)
* XAUTH: Only try to update resolveconf/restoreconf when XAUTH client [Paul]
* addconn: If no protostack= is configured, return "netkey" as default [Paul]
* addconn: Fix for addconn loading Point-To-Point connections [Kim]
* X509: Initialise libcurl for SSL to support CRLs over HTTPS [Paul]
* X509: Warn 14 days before certificates expire [Tuomo]
* packaging: add /etc/ipsec.d/{crls,cacerts} to rpm spec files [Tuomo]
* packaging: Fixes to spec file, added kmod spec file for KLIPS [Paul]
* compiling: added -pthread to CFLAGS [Tuomo]
* _plutorun: pass all command line options to pluto [Tuomo]
* _updown: Various fixes for klips/netkey version [Tuomo/Antony]
* X509: Reintroduced lock_certs_and_keys()/unlock_certs_and_keys()  [Paul]
* initsystem: change sysv initscripts to use new _plutorun interface [Tuomo]
* DPD: Don't try to delete non-events [Paul]
* Bugtracker bugs fixed:
   #8  honour compress=no option [Matt Rogers]
   #50 It is assumed ipsec.conf lives in the same dir as rc.d/init.d [Tuomo]
   #53  ipsec auto --status does not show phase2 parameters when using
        (unspecified) defaults? [Matt Rogers]
   #71 Libreswan pre-3.1 git version breaks on-demand ipv6 tunneling [Tuomo]

>>>>>>> 32e465ee
v3.0 (January 02, 2013)
* FORK: Rename from Openswan to Libreswan [Team]
        (for older CHANGES see docs/CHANGES.openswan)
* FORK: Changed our VendorID prefix to "OEN" [Team]
* LICENSE: Updated FSF address on the GPLv2 COPYING file [Team]
* TRADEMARK: Give everyone unlimitel eternal royalty-free license to
        use the name "libreswan" to refer to this software and website [Team]
* NSS: is now mandatory - custom crypto code removed [Paul]
* NSS: Support reading NSS password from file [Avesh]
* NSS: Added "ipsec initnss" and "ipsec import" commands [Paul]
* NSS: We need to include nsperror.h for PR_GetError() [Paul]
* NSS: PK11_DigestFinal() passed sizeof pointer instead of passing
        sizeof *pointer [Paul]
* NSS: use pkg-config to find the right cflags and libs [Paul]
* DNS: Removed LWRES code and old static ISC libraries [Paul]
* DNS: Don't attempt to resolve numerical sourceip= values [Paul]
* DNS: starter and pluto now support USE_DNSSEC using libunbound [Paul]
* OE: Removed support for old KEY and TXT DNS records [Paul]
* OE: Add support for IPSECKEY in ipsec showhostkey [Paul]
* pluto: --config <fn> uses libipsecconf to read 'config setup' [Kim B. Heino]
* pluto: left=%defaultroute now obtains src ip from routing table [Kim B. Heino]
* pluto: Removed support for non-strict ike/esp lines [Paul]
* pluto: UDPFROMTO support was not enabled for NETKEY if not also build
         with KLIPS [Paul]
* pluto: Pass traffic selectors to the kernel in Transport Mode [Avesh]
         (rhbz#831669)
* pluto: Fix phase confusion in xauth/modeconfig [Avesh]
* pluto: Added new option plutostderrlogtime= (default=no) [Paul]
* pluto: Additional safety checks to strncat() calls for addrtot(),
         inet_addrtot(), sin_addrtot(), alg_info_snprint_esp(),
         alg_info_snprint_ah(), idtoa() and format_end() [Paul]
* pluto: Removed unused OCSP code [Paul]
* pluto: Add Linux audit support via USE_LINUX_AUDIT (incomplete) [Paul/Antony]
* pluto: crlcheckinterval did not interpret plain numbers as seconds [Philippe]
* pluto: Change ft_mbz to ft_zig - Don't error on "must be zero" but instead
         "zero ignore". This works around an Android ICS/racoon bug [Paul]
* pluto: Update known vendorids [Paul]
* pluto: phased out HAVE_THREADS, pluto/pam now thread-safe [Philippe/Paul]
* pluto: Fixed IPSEC_CONFDDIR handling which broke NSS in tests [Paul]
* pluto: obsoleted prepluto= postpluto= plutoopts= config setup options [Paul]
* pluto: obsoleted plutowait= and pluto= config setup option [Paul]
* pluto: obsoleted nocrsend= option removed (use leftsendcert=) [Paul]
* pluto: removed manual keying remnants [Paul]
* pluto: remove protostack=auto and --use-auto, netkey is new default [Paul]
* pluto: Added perpeerlog=yes|no and perpeerlogdir=/var/log [Paul]
* pluto: Added retransmits=yes|no (matches pluto --noretransmits) [Paul]
* pluto: Added plutofork=yes|no to match pluto --nofork [Paul]
* pluto: added ikeport= and nat_ikeport= options, and --natikeport [Paul]
* pluto: support for secretsfile= and ipsecdir= in ipsec.conf [Paul]
* pluto: remove old unsused USE_IPSECPOLICY code [Paul]
* pluto: rhbz#609343: pluto crashes when removing logical interface [Avesh]
* pluto: dont stop processing after --coredir argument [Paul]
* pluto: perform whack --listen and addconn --autoall on startup [Paul]
* pluto: honour plutostderrlog= natively now _plutorun is gone
         This also adds a new option --logfile to the pluto daemon [Paul]
* pluto: if started with --nofork, don't care about existing pid file [Paul]
* pluto: incorrect free in scan_proc_shunts() [Roel van Meer]
* pluto: eclipsed() was broken since freeswan-2.02 [Philippe]
* _plutoload: obsoleted [Kim/Paul]
* auto: no longer pass defaultroute/defaultrouteaddr to addconn [Paul]
* whack: fix handling --sha2_truncbug and --nm_configured options [Paul]
* whack: don't try to write to closed stdout tty [Philippe]
* DPD: reduce flood of DPD messages with unexpected seqno [Andrey Alexandrenko]
* DPD: We did not send DPD VID in aggressive mode with NAT-T disabled
* DPD: dpdaction=restart can cause full phase1 timeout after DPD 
  (rhbz#848132) [Avesh]
* PAM: updated contrib/pam.d/pluto (rhbz#815127) [Philippe Vouters]
* PAM: move pam out of contrib, and install config when HAVE_XAUTHPAM [Paul]
* IKEv1: In aggresive mode: allow ISAKMP_NEXT_CR ISAKMP_NEXT_CERT as
         payloads [Philippe]
* IKEv1: aggressive mode sometimes picked wrong RSA/PSK conn [Philippe]
* IKEv1: Simplify outgoing NAT-T proposals, fix logging [Paul]
* XAUTH: Support for runtime choice of xauthby=<pam|file> [Philippe]
* XAUTH: Support for Mutual RSA + XAuth (interop with Shrew Soft) [Philippe]
* XAUTH: Fixed updown to remove ModeCfg (cisco) obtained sourceip [Avesh/Tuomo]
* XAUTH: Do not redo xauth/modecfg during rekey to cisco [Avesh]
* XAUTH: Use incoming XAUTH VID when picking best connection [Philippe]
* XAUTH: pam was failing when built with USE_LIBCAP_NG=true [Philippe Vouters]
* XAUTH: Fixup of defines [Paul/Philippe]
* XAUTH: Don't use XAUTH VID to put conn in policy XAUTH [Andrey Alexandrenko]
* XAUTH: Fix XAUTH TYPE handling and logging [Philippe]
* IKEv2: Comply to RFC's for "must be zero" to ignore instead of abort [Paul]
         (rhbz#831669)
* IKEv2: road warrior support [Antony/Paul/Avesh]
* IKEv2: narrowing code extended to cover ports,protocol,subnets [Antony/Paul]
* Only set MODP768_MODULUS with USE_VERYWEAK_DH1 [Paul]
* NETKEY: ignore interfaces= line for NETKEY [Paul]
* NETKEY: Fix for three AES-GCM issues with key lengths 128, 192, 256 bits
          and IV of 8, 12, 16 bytes as per RFC 4106 [Avesh]
* NETKEY: Labeled IPsec updates [Avesh]
* NETKEY: Support for SHA384/SHA512 and integ(ikev2)  in ESP [Avesh]
* NETKEY: In _updown.netkey, insert route on correct interface when nexthop
          is used [Tuomo]
* NETKEY: Revert "Always use XFRM_MSG_UPDPOLICY instead of XFRM_MSG_NEWPOLICY"
          This caused module unload issues and XFRM_MSG_REPLACE errors [Paul]
* KLIPS: Removed support for Linux < 2.4.4 [Paul]
* KLIPS: Changed _startklips to use ip route instead of netstat [Harald]
* KLIPS: misc. fixes, mostly satot() related [David]
* KLIPS: 20% speed gain on transmitting packets [David]
* MAST: Fixed _updown.mast missing incomplete if-clause [Harald]
* SAREF: kernel patches updated to linux 3.2.0 [Simon Deziel]
* addconn: mimic _plutoload, cleanup and fixup of functions [Paul]
* scripts: Support /etc/sysconfig/ipsec and /etc/default/ipsec (rhbz#789917)
* _stackmanager: new script replacing _startnetkey/_startklips [Paul]
* barf: do not grep lastlog, wtmp, tmp (rhbz#771612) [Paul]
* verify: ported ipsec verify from perl to python [Paul]
* verify: check ipsec.conf, ipsec.secrets syntax [Paul]
* verify: warn on newly obsoleted keywords [Paul]
* auto: fix --status output for vnet/vhost case [Ani]
* copyright: Removed obsoleted/unmaintained "ipsec copyright" command [Paul]
* showdefaults: removed ipsec showdefaults [Paul]
* _include: Removed obsolete _include program [Paul]
* policy: Removed broken 'ipsec policy' [Paul]
* mailkey: Removed obsolete command. Was already not build or installed [Paul]
* scripts: phased out /var/run/pluto/ipsec.info [Paul]
* OSX: Set __APPLE_USE_RFC_3542 required for udpfromto functionality [Paul]
* DOCS: Add man page leftid= note on Cisco ID_KEY_ID Group Name [Philippe]
* liblibreswan: Remove unused optionsfrom() temp file handling [Paul]
* liblibreswan: Support comma's inside OID's by using ",," to mean ","
  inside the OID (rhbz#868986) [Matt Rogers]
* initsystems: Native support for systemd, upstart and sysvinit [Paul/Wes]
* testing: Ported broken UML harness to KVM/libvirt/9p [Paul/Antony]
           (see the wiki on libreswan.org for details on how to use it)
* packaging: Updated libreswan.spec to reflect updated options [Paul]
* packaging: /usr/lib{64}/ipsec is no longer used [Paul]
* manpages: Build during build phase, not during install phase [Wes]
* compiling: Update standard compile options to be more hardened [Paul]
* Bugtracker bugs fixed:
     #7    after 'make install' - check if the service is enabled
           or not and notify the user [Wes]
     #9    install /etc/pam.d/pluto if USE_XAUTH=true [Wes]
     #25   addconn behaves differently from whack regarding case  [Paul]
     #33   warn on /usr/local install with selinux enabled [Wes]
     #40   ensure make install checks and restorecon's SElinux policies [Wes]
  osw#993  ipsec showhostkey: wrong kind of key PPK_XAUTH [Philippe Vouters]
  osw#1308 forceencaps= setting does now show up in "ipsec auto --status"
           [Matt Rogers]
  osw#1329 IKEv2 core dumps on 2.6.32 with changes backported from the 2.6.38
           tree [Steve Lanser]
  osw#1334 Block rules created by openswan remain even after tunnel
           establishment or XFRM_MSG_POLEXPIRE [Panagiotis Tamtamis]
  osw#1349 pluto logging no subjectAltName matches ID '%fromcert', replaced
           by subject DN [Tuomo]
  osw#1359 Openswan L2TP and IPhone vpn connection [Paul]
  osw#1370 Segfault on no new line at the end of ipsec.conf [Wes]
  osw#1375 ipsec verify uses perl, should use python [Paul]
  osw#1381 XAuth: the variable PLUTO_XAUTH_USERNAME is empty in the updown
   	   script [Bram]
  osw#1384 confusing output from ipsec auto --status [Bram]

For older changes, see docs/CHANGES.openswan<|MERGE_RESOLUTION|>--- conflicted
+++ resolved
@@ -1,9 +1,7 @@
 
 See also https://libreswan.org/
 
-<<<<<<< HEAD
-=======
-v3.1 (unreleased)
+v3.1 (March 14, 2013)
 * XAUTH: Support for leftaddresspool= [Antony]
 * XAUTH: Added xauthby=alwaysok option [Paul]
 * XAUTH: Added xauthfail=hard|soft option [Paul]
@@ -55,7 +53,6 @@
         (unspecified) defaults? [Matt Rogers]
    #71 Libreswan pre-3.1 git version breaks on-demand ipv6 tunneling [Tuomo]
 
->>>>>>> 32e465ee
 v3.0 (January 02, 2013)
 * FORK: Rename from Openswan to Libreswan [Team]
         (for older CHANGES see docs/CHANGES.openswan)
