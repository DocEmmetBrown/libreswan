
Note that listings are in chronological order of release times, not in order
of version numbers, so you will find 2.5.x and 2.6.x releases intersperced.

See also docs/KNOWN_BUGS and http://bugs.openswan.org/

v2.6.25
* Remove hardcoded sql: from nss db path (showhostkey, rsasigkey) [Tuomo]
* Remove version from README.nss [Tuomo]
* Fixed obvious errors on fedora and centos5 rpm specs [Tuomo]
* Remove --key option from showhostkey [Paul]
<<<<<<< HEAD
* Fix for NAT-T vendorid payload on some ARM processors [dhr]
=======
* Fix reference to unused file in README.nss [Tuomo]
>>>>>>> 293e0257

v2.6.24
* Give clear warning about missing defaultroute [Tuomo]
* Fix to allow ";" in the ike/esp parameters as per man page. [Avesh]
* Fix for DPD with NETKEY [Frank Eberle]
* Make initscript LSB compliant [Avesh]
* Fix for compiling with nss and broken nspr header [Elio Maldonado Batiz]
* Do not set the IKEv2 Critical flag for payloads defined in RFC 4306 [Avesh]
* Client side support for Cisco load balance directives in IKEv1 [Avesh]
  - new keyword: remote_peer_type=cisco
* Update ipsec_setup man page to match setup changes [Tuomo]
* Zeroize ISAKMP and IPsec SA's when in FIPS mode [Avesh]
* Initial contact from Windows/l2tp would fail once before succeeding [David]
* KLIPS compiles on all recent (upto 2.6.31) kernels [mcr]
* KLIPS fixes for 2.6.32 [david/paul]
* Fix for mixed IPv6 in IPv4 and vice versa tunnels [Heiko Hund]
* Fix for NETKEY on kernels 2.6.26+ [Andreas Steffan]
* NAT-OA fixes [David]
* Fixup cryptoapi sg_set_page for older kernels [David]
* Honour kernel build verbose setting via V=1 [mcr]
* Change NAT-Traversal support log message (It's not a patch) [Tuomo]
* Some programs were installed twice causing .old files [Avesh]
  - This is redhat bugzilla #546024
* lwdns.req.log moved from /var/tmp/ to /var/run/pluto/ [Avesh]
  - This is to avoid an SElinux AVC Denial
* Fix compilation so it does not require xmlto [paul]
* Fix NSS by removing extra sql: from NSS db directory name [Tuomo]
  (sql: syntax not supported on RHEL/CentOS nss version)
* Move NSS debug logging to DBG_PARSING [Tuomo]
* Bugtracker bugs fixed:
   # 428:  KLIPS NULL encryption patch (through cryptoapi)
   #1004: L2TP broken with NAT'ed clients [dhr/Tuomo/Paul]
   #1053: typo in notification sending routine [Seong-hun Lim]
   #1055: init script hangs on startup with semi-broken shells [Michael Smith]
          (eg busybox and debian's new default /bin/dash shell)
   #1067: openswan fails on systems not supporting popen() [Jonathan Miller]
   #1072: Compiling with USE_VENDORID=false fails [paul]

v2.6.23
* Support for dropping unneeded capabilities using libcap-ng [Avesh]
  (Changed using  USE_LIBCAP_NG= in Makefile.inc)
* Additional ASN.1 parser checks by David McCullough [David]
* PSK support with USE_LIBNSS [Avesh Agarwal]
* Allow multiple different PSK road warriors with Aggressive Mode [David]
* Additional KLIPS debugging can be enabled in /proc/net/ipsec_saraw [David]
* Extended fipschecks [Avesh Agarwal]
* auto=route tunnels could fail due to an Opportunstic Encryption bug [David]
* passthrough routes on NETKEY where missing a a policy [Michael H. Warfield]
* The init script was mistakenly installed twice, once as 'setup' [Paul/Harald]
* LSB compliance error in initscript (debian bug#537335) [Petter Reinholdtsen]
* Fix for old style nat-t patch on newstyle 2.6.23+ kernel [Paul]
* ipsec verify now returns non-zero when an error is encountered [Paul]
* Fix for ipsec whack --crash <IP> crasher [David]
* Partial fix for #1004. We no longer drop the port from protoport= [dhr/Paul]
  transport mode L2TP now works again for the non-NAT'ed case
* Fix for size (XXX) differs from size specified in ISAKMP HDR (YYY) [David]
* Removed old USE_SMARTCARD code. Smartcards are now supported via NSS [Paul]
  (not all code was properly #ifdef'ed, so a few changes outside #ifdef
   SMARTCARD were needed)
* Prevent aggressive mode tunnels losing phase2 [David]
* Various fixes to eroutes [David]
* Bugtracker bugs fixed:
   #1044: openswan.spec file builds an RPM that is missing lwdnsq [Joe Steele]

v2.6.22
* Malicious X.509 certificates could crash the asn.1 parser.
  Found by Orange Labs vulnerability research team. Patches via
  an irresponsible 0-day public announcement by Andreas Steffen 
  (this is CVE-2009-2185)
* NSS support via USE_LIBNSS updated [Avesh Agarwal]
* Added USE_FIPSCHECK. [Avesh Agarwal]
* NAT-T cleanup (no nat-t patch needed for >= 2.6.23) [Harald Jenny/David]
* Enabled USE_DYNAMICDNS per default. Disabled USE_LWRES. [Paul]
* Fix for gcc 4.4 errors [Avesh Agarwal]
* AVC Denail with /var/tmp and openswan ipsec service [Avesh Agarwal]
  (see https://bugzilla.redhat.com/show_bug.cgi?id=489113)
* misc. fixes to the build system [mcr]
* Updated various Copyrights [Paul]
* Fix for DYNAMICDNS when dns name was unknown on initial load [David]
* Fix for ttoaddr when passing AF_INET/AF_INET6 [David]
* newer CA's (openssl) now use a crlnumber. Create one with 01 [Paul]
* Fixes to new nat-t code (HAVE_UDP_ENCAP_CONVERT ) [mcr]
* Some ipsec_tunnel KLIPS cleanups [mcr]
* Implement a fallback to SW for failed HW requests [David]
* Make sure that ipsec starts after the crypto layer [David]
* Fix compilation without OCF and cryptoapi instead [David]
* Fixes to compile with 2.6.29 [David]
* Fixed to compile on 2.6.30 [Harald Jenny]
* Fix for the default assigned of "ipsec0" to all packets [David]
* Fix for concurrent ISAKMP negotiations from different hosts to a
  single host with nhelpers>=1 [Anthony Tong]
* UDP port 501 encaps to interop with Lucent in contrib/lucent
  Contributed by  Rolando Zappacosta 
* Various warnings fixed in pluto [Gilles Espinasse]
* Bugtracker bugs fixed:
   #1031: Fail to compile KLIPS module on RHEL5.3 or CentOS5.3 [Mark Keir]
   #1030: aggressive mode & dead peer detection fails [Tim Horsburgh]
   #1023: Oops due to improper ipsec_sa destruction [Nick Jones]
   #1036: sysctl variables are not correctly set anymore [David]

v2.6.21
* Fix for CVE-2009-0790 DPD crasher [Gerd v. Egidy/Paul]
* Fix remaining SADB_EXT_MAX -> K_SADB_EXT_MAX entries. ["bencsathb"]
* Fix ipsec setup --status not showing amount of tunnels with netkey [Tuomo]
* Bugtracker bugs fixed:
   #1016: rightid=%fromcert without rightcert causes crash 

v2.6.20
* Added support for USE_NSS (default false) [Avesh Agarwal]
* USE_IPSEC_CONNECTION_LIMIT (default false) support for those who have to
  deal with export restrictions [David]
* Added "metric=" keyword to the conn section to allow host failover
  from another interface to ipsec using route management. [David]
* Split crypto calls off into liboswcrypto for easier FIPS handling [David]
* Fix sprintf warning in init_crypto_helper [Owen Jacobson]
* KLIPS could not be unloaded (requires updated nat-t patch) [David]
* Fix crasher with disassociated pending (async) crypto requests [David]
* Make pluto more verbose on aborting for embedded systems [David]
* Fix for ipsec_kversion.h on kernels > 2.6.22 non-RHEL/SLE [David]
* New parser was missing keep_alive= and force_keepalive= options [Paul]
* Fix for ipsec whack --listevents [Shingo Yamawaki]
* Fix compiling without OCF [David]
* Fix for using kernel cryptoapi algs causing bad packets [David]
* Fix ESP+IPCOMP processing [David]
* Only calculate (expensive) irs->sa_len when debug is enabled [David]
* Repaired missing code responsible for sending IPCOMP request to peer [David]
* Make sure we only set NEXT_NONE on the last VID entry that we add [David]
* Fix NETKEY with transport mode and NAT-T [Paul]
  (does not yet fully fix bug #1004, as the wrong IP (inside vs outsid)
   is used in the policy)
* Fix for KLIPS with NAT-t so decrypted packets do not appear to come
  from the hardcoded ipsec0 interface [Hiren Joshi]
* Send the remote host address to PAM during XAUTH so that it may be used
  for better logging/authentication purposes at the PAM end. [Ken Wilson]
* Using Main and Aggressive mode could pick the wrong policy and fail [David]
* Fix for main_inI2_outR2_tail() when compiled without DEBUG [Shingo Yamawaki]
* Fix for bogus "discarding packet received during asynchronous work
  (DNS or crypto)". We were queueing/dropping packets that were needed to
  get the tunnel going [David]
* The pluto event loop behaves more predictable under heavy load.
* Fix for sending wrong state/cookies with async crypto  [David]
* Do not sent duplicate status changes to the stats daemon [David]
* Disable the warning if DH operations take more than 200ms [David]
* Use K_SADB_EXT_MAX, not SADB_EXT_MAX in eroute.c [Carsten Schlote]
* Fix for fmt_common_shell_out() using long PLUTO* vars [Carsten Schlote]
* Bugtracker bugs fixed:
   #1015: no building of ipsec.conf.5 manpage on 2.6.20dr2 
   #1018: ipsec eroute --clear segfaults (KLIPS) [Carsten Schlote]
   #1004: [partial fix] ipsec/l2tp server behind NAT/port forward broken [Paul]
   #1014: compress=yes on initiator does not propose IPcomp [David]
   #0982: kernel panic with compression=yes  [Florian Westphal]
   #0949: not able to set nhelpers=0 [Shingo Yamawaki]

v2.6.19
* Fix for L2TP/IPsec with Windows machines having their packets
  disgarded by accident [Hiren Joshi]
* Workaround for bad "%v:" virtual_private= entries [paul]
* Fixes to interop with SoftRemote/aggressive mode [David McCullough]
* Fix for ERROR: Module xfrm6_tunnel is in use by ipcomp6 [paul]
* Fix for using MODPROBE=insmod where insmod does not support -q [paul]
* Enable all wins/dns options as specified in man pages [david]
* build support for all WINS/DNS options as mentioned in the man pages [david]
* Removed obsolete keywords: firewall (linux 2.0), spibase, spi,espenckey,
  espauthkey and espreplay_window (manual keying) [paul]
* Fix unneccesary and bogus connection switching with NAT [Shingo Yamawaki]
  (this might relate to several reported bugs in the tracker)
* Added cisco-decrypt utility for PCF obfuscation in contrib/ [paul]
* Fix for crasher when the leftcert= filename was not found [paul]
* Patch for "route already in use" when using two different IP's
  to talk to the same remote IP using two tunnels [Avesh Agarwal]
* Fixes to init scripts [Avesh/Tuomo]
  See also: RedHat bugzilla #466861.
* Bugtracker bugs fixed:
   #992: keyingretries default changed from %forever to 3 [ken]
         (bug was introduced in 2.6.x)
   #981: plutodebug=all klipsdebug=all not operate. [paul]
   #994: Not having leftid=%fromcert results in a pluto segmentation [paul]
  #1003: virtual_private broken? [paul]

v2.6.18
* Fix for compiling KLIPS on RHEL/Centos 2.6.18-92.1.10.el5 [dhr/paul]
* Fix in deleting connections that might have caused some of our Delete
  Notifies to have gotten lost. Introduced in openswan 2.5.01 [paul]
* Rekey= inverted yes/no, causing rekey=no to be rekey=yes [Shingo Yamawaki]
* Some memory leaks / refcount fixes [Shingo Yamawaki]
* Removed most of #ifdef CONFIG_KLIPS_DEBUG conditionals. We now always
  compile in DEBUG support. [paul]
* No longer use the assembly version of des_encrypt (dx86unix.S). It
  is i386-i686 specific, requires framepointers and does not work with
  CONFIG_REGPARM=y, which is the unconditional default for 2.6.17+ [paul]
* Fix memory leak when we run out of descriptors [David McCullough]
* Various memory leak fixes for pluto (from #macosx) [Ilia Sotnikov]
* LEAK_DETECTIVE should report better now [Ilia Sotnikov]
* Add support for USE_DMALLOC [Ilia Sotnikov]
* Update stats to show dropped packets [David McCullough]
* Allow session migration of OCF devices [Brad Vrabete]
* DNS/WINS ModeConfig fixes [David McCullough]
* refineconnection bug fix. This might cover various problems where
  the right conn was not picked (eg rightca="%any" workaround, but
  perhaps also some rekey issues) [paul]
* unregister_netdevice: waiting for ppp2 to become free. Usage
  count = -1 on kernels < 2.6.24 [Martin Schiller]
* Fix for parallel building, eg with rpmbuild [tuomo]
* Bugtracker bugs fixed:
  #989: Patch for fixing type-punned compiler warnings [Alin Nastac]
  #979: Two errors in debian/ packaging files (fix included) [ruben]
  #978: ipsec.conf man page has typo in virtual_private sample line [tuomo]
  #975: ipsec_setup: Unknown socket write error 96. [paul]
  #231: In Aggressive Mode with NAT-T,initiator should switch port [hiren joshi]
  #228: Problems with %any matching in ipsec.secrets? [David McCullough]
  #984: OpenSwan 2.4.13: Wrong ipsec_dev_get(x) function for Kernels < 2.6.24 

v2.6.17 [will be skipped due to bad tag]

v2.6.16
* Merged in David McCullough's OCF patch [david/paul]
  Requires kernel patch, see http://ocf-linux.sourceforge.net/
* dpdaction=restart_by_peer support added [david]
* dynamic dns support (do dns lookup at restart conn, eg after dpd) [david]
  Uses USE_DYNAMICDNS=
* Added USE_SINGLE_CONF_DIR= [david]
* KLIPS support for 2.6.24 / 2.6.25 [david]
* Fix for "Unknown sysctl binary path" [david]
* rekeyfuzz is percentage, not integer [david]
* Added HAVE_STATSD= support to log state changes (for webgui etc) [david]
  (disabled per default)
* Wrapper to handle more then 2048 NETKEY tunnels [david]
* fixes for parser warnings [dhr]
* Fix rmmod calls not to use -s since busybox rmmod does not support it [paul]
* Fixes to KLIPS for newer 2.4 kernels [greg/davidm]
* Road Warrior behind NAT - Aggressive Mode: wrong NAT-T decision [hiren joshi]
* Added documentation for leftxauthusername= and XAUTH passwd support [paul]
* Bugtracker bugs fixed:
  #977: KLIPS doesn't work when wan interface is a tagged vlan interface
        Regression from 2.4? [Tino Keitel / Krisztian KOVACS]
  #972: Aggressive mode connection breaks after DPD timeout for NATed peer
  #965: xmlto man fails to generate ipsec.conf.5 man page  [tuomo]

v2.6.15
* Patch to support NETKEY backport on Debian kernels [Rene Mayrhofer]
* Fix a crasher when using right=%any with plutodebug=controlmore [paul]
* Fix a crasher when deleting connections in NETKEY [ken]
* Added disable_port_floating support to scripts and parser and
  repair the default back to allow port floating [paul]
* Change (back) defaults of plutorestartoncrash and uniqueids from
  no to yes. The new parser mistakenly did not set these [paul]
* Revert af family code in find_host_pair causing some connections to not
  be found in find_host_connection2() [paul]
* Fixes to _updown.mast, _realsetup (mast) and startklips [paul]
* Fixed to saref code so we can build on OSX again [paul]
* Use PREROUTING instead of OUTPUT/FORWARD for mast [mcr]
* NETKEY support for eroute_idle using get_sa_info() [herbert/andreas]
* Do not send DPD "R_Y_THERE" when eroute not idle [andreas]
* Support for Relative Distinguished Name "unstructuredName"/"UN"
  in ID_DER_ASN1_DN identities (eg leftid="UN=John Doe") [andreas]
* Removed forwardcontrol= and rp_filter= options. Ignore if present
  in config file. Use /etc/sysctl.conf [paul]
* Fix for left="%defaultroute" when using NETKEY [tuomo]
* Fix for KLIPS on SMP systems (missing SOCKOPS_WRAP for pfkey_ops) [dhr/paul]
* Merged in some IPsec SAref related code [mcr/paul]
* Merged in packaging/suse for building rpms on SLES [paul]
* Bugtracker bugs fixed:
  #784 / #928 : openswan (pfs=yes) to vista (pfs=no) crasher [paul/dhr]
  #934: mem leak in klips:ipsec_rcv_decap [Wolfgang Nothdurft]
  #935: 935: Openswan 2.6.14rc5 refuses to start after carsh  [paul]
  #939: Openswan 2.6.14rc5 crashes on startup if dns is not reachable [andreas]
        (curl issue on 64bit platforms when dns is not available)
  #953: disable_port_floating defaults to yes and config parser... [paul]
  #954: patch to support DEFAULT_SOURCE using netkey [mdw21]
  #957: pluto always gets --disable_port_floating parameter... [paul]
  #963: rp_filter=%unchanged option causes assertion failure  [paul]
  #964: make -j4 programs fail [tuomo]

v2.6.14
* Fix for integ vs prf mixup [herbert/antony] 
  See:
   https://bugzilla.redhat.com/show_bug.cgi?id=439771
* Merged in v2.5.18 (see entries below) [paul]
* Merged in v2.5.17 (see entries below) [paul]
* Merged in v2.5.12-v2.5.16 (see entries below) [paul]
* NETKEY and crypto modules did not get loaded automatically [paul]
* Updated "clear" policy file for L root nameserver's new IP for OE. [paul]
* Added testcase interop-ikev2-strongswan-06-aes192 [paul]
* Removed "interfaces= is ignored when using the NETKEY stack" warning
  as it caused confusion and a wrong patch in Fedora 9. [paul]
  See:
   https://bugzilla.redhat.com/show_bug.cgi?id=445179
* Fix for a few warnings of using "en" uninitialised [dhr]
* Various fixes on strnat, chdir, fwrite, fgets, etc. [paul]
* Fix for a potential crasher when displaying status using certs [paul]
* Removed obsoleted and unused  hardware random related defines [paul]
* Maintanance on IKEv2 properties and names [paul]
* IKEv2 rekey fix for initiator [herbert]
* KLIPS fixes to compile on 2.6.24+ [david/paul]
* Added AES-CCM support [herbert]
  See:
   https://bugzilla.redhat.com/show_bug.cgi?id=441383
* Support for KLIPS on 2.6.24+ [david]
* Bugtracker bugs fixed:
  #943: Openswan 2.6.14rc5 pluto crash at ikev1_main.c:1145 
  #936: EXPECTATION FAILED kernel_ops->eroute_idle != NULL [paul]
  #930: 'best.len' and 'cur.len' may be uninitialised. [Michal Nazarewicz]
  #781: %defaultroute detection broken on netkey for 2.5.x [paul]


* Above 2.5.x merges brings in userland IPsec SAref support. Requires
  kernel support, currently only supported with USE_MAST.(KLIPSNG)
  Also requires kernel modification to add IP_IPSEC_REFINFO support 
  This adds support for overlapip, allowing multiple clients behind the
  same NAT router and multi clients on identical IP's behind different
  NAT routers. For possible deployments, see doc/ipsecsaref.png

v2.6.13
* RFC4306 Section 3.3.5 IKEv2 Attribute KEY_LENGTH support [herbert/paul]
  See:
   https://bugzilla.redhat.com/show_bug.cgi?id=444166
   https://bugzilla.redhat.com/show_bug.cgi?id=439771
* Support for ESP_NULL and AH_NULL [herbert/paul]
  See:
   https://bugzilla.redhat.com/show_bug.cgi?id=442955
   https://bugzilla.redhat.com/show_bug.cgi?id=442956
* Close on file descriptors on exec (fixes SElinux avc denials) [Neil Horman]
  See:
   https://bugzilla.redhat.com/show_bug.cgi?id=442333
* Fix a memory leak by removing unused variables alg_esp and alg_ike [dhr]
* linux/include/crypto renamed to linux/include/klips-crypto [paul]
* Fix for IKEv1-only policies attempting bogus IKEv2 rekeys [Miloslav Trmac]
* Bugtracker bugs fixed:
  #198: Connection not coming up automatically, plutowait=yes workaround [tuomo]
  #622: pluto memory leak [dhr]
  #916: KLIPS kmod fails to compile 2.6.22 based kernel (...) [paul]
  #917: pluto fails to compile when using pam. xauth [Tamas Pal]
  #922: pluto crashes on rekey failure [Miloslav Trmac]

v2.6.12
* Add aes-*-modp1024 proposals to default responder policy db [antony]
  This is bug https://bugzilla.redhat.com/show_bug.cgi?id=439985
* Fix for ikev1 continuation segfault (only the first helper's continuations
  were cleaned up properly (eg. on dpd, sa expires..) [Anthony Tong]
* Redid fix for leftsourceip/rightsourceip getting deleted [paul]
  This is bug https://bugzilla.redhat.com/show_bug.cgi?id=432821
* As per RFC 4309, use modp2048 as default for PSK with IKEv2 [paul]
  Relates to https://bugzilla.redhat.com/show_bug.cgi?id=441588
* Added workaround for INITIATOR/RESPONDER keys being swapped [herbert]
* Preliminary work to support IKEv2_ENCR_AES_CCM__* algos [paul]
* modprobe the AES ccm kernel module on startup [paul]

v2.6.11
* Fix state machine to pick proper Responder STATE_UNDEFINED state
  when receiving R1 NO_PROPOSAL_CHOSEN [dhr/paul/antony]
* Fixes to some enum tables that caused (null)'s in logs [dhr/paul]
* Starting the prf+ counter from 1 instead of 0 [herbert]
* Removed wrong Gr check [antony]
* Added IKEv2 NO_PROPOSAL_CHOSEN processing [antony]
* Clone st_ni/st_nr chunks for child SA [herbert]
* Various smal logging changes - mostly to fix (null)'s [paul/dhr]
* AUTH_ALGORITHM_HMAC_SHA2_* are now logged properly [paul]
* interop-* testcase output updated [paul]


v2.6.10
* Includes fallback from IKEv2->IKEv1 [mcr]
* IKEv2 bid-down attack recovery [mcr]
* changes to I1 retransmission timers [mcr]
* Only check for bid-down when POLICY_IKEV2_PROPOSE to avoid two ikev2
  capable ikev1 instances from false detecting a biddown [paul]
* Fix ikev2_trans struct (redhat bug #438826) [dhr/paul]
* Revisit of 2.6.06 NOTIFY crasher - fixed again [paul]

v2.6.09
* Completed IKEv2 6msg exchange support [antony]

v2.6.08
* IKEv2 6msg exchange (responder, partially for initiator) [antony]
* IKEv2 notify support [antony]
* Some pullups from #testing related to NETKEY [paul/tuomo]
* Added force_busy option for testing 6msg exchange [paul]
* OSX compile fixes [paul]
* sourceip= option fixed with NETKEY [paul]
* ipsec setup restart with NETKEY fix [paul]
* NETKEY, strongswan, racoon2 support in test harnass [paul/antony]

v2.6.07
* IKEv2 retransmit fixes [mcr]

v2.5.18
* Do not use the KMEM_CACHE macro for now, so KLIPS works on 2.6.23 [paul]
* Sha2 support for X.509 certificates in pluto [Daniel Mueller]
* Various memory leaks
* uclibc workaround for malloc(0) abort. Fixes to not malloc 0 [paul]
* Bugtracker bugs fixed
 #917: pluto fails to compile when using pam. xauth [folti]
 #919: Invalid memory access in show_dnskey of showhostkey.c [paul]

v2.5.17
* Implemented netlink_shunt_eroute() [paul]
* Simplified _updown.netkey [tuomo]
* Bugtracker bugs fixed
  #460: Fix bogus header with delayed MAIN I2->R2 [Herbert Xu]
  #496: kernel_alg_esp_auth_ok() call fixed - [gernot]
  #761: pluto crashes after removing interface [Tillman Baumann]
  #897/731: crash in alg_info_snprint() - ["Deep Throat"]
  #889: backport from #ikev2 branch to fix ipsec_delete_sa with NETKEY [mcr]

v2.6.06
* Added IKEv2 X.509 CERTREQ [antony]
* Interop fix for IKEv2 PSK - Use correct IETF Key Pad without \0 [paul]
* Fixed a few IKEv2 related crashers on receiving a NOTIFY in R1 [paul]

v2.6.05
* Added IKEv2 X.509 CERT [antony/paul]

v2.6.04
* Added IKEv2 PSK AUTH [antony/paul]

v2.6.03
* Added IKEv2 RSA AUTH [mcr]

#ikev2 (v2.6.01)
* IKEv2 support

#stable
* Merged in XAUTH DNS/WINS server-side patch from Anna Wiejak [paul]
  See: http://popoludnica.pl/?id=10100110 
* Various fixes to the scripts for NETKEY [paul]
* KLIPS support for the 2.6.23+ UDP ENCAP sockets [mcr]
  Userland support not yet finished. This should obsolete the NAT-T patch
  when finished.
* incorporated changes between 2.4.8 and 2.4.9
* incorporated changes between 2.4.9 and 2.4.10
* Notice and gracefully fail to load KLIPS when we try to load esp/ah/ipcomp
  protocol and another module already has registered these (eg esp4, ah4,
  ipcomp) [paul]
* Fix for KLIPS NAT-T dropping all packets on 64bit big endian machines [dhr]
* FIx for KLIPS on 2.6.23.1 without CONFIG_NF_CONNTRACK* [paul]
* Bugtracker bugs fixed:
  #600: multiple definitions of passert_fail when cross-compiling.
  #852: dd_connection() fails with ...not AH+ESP for type=passthrough conns
  #708: vanilla kernel-2.6.19, KLIPS compile error (sock_unregister) [sergeil]
  #654: XAUTH strips space out of username/password + patch [Dustin Lang]
  #641: Herein patches to fix warnings if -Wshadow is used [andygay/paul]
  #580: kernel 2.4.x cryptoapi broken [espakman]
  #582: Cannot initiate on demand a connection with traffic selectors [Ilia Sotnikov]
  #590: serpent lib used private kernel header [paul]
  #544: the following error should only show up for x509 debugging: ... [paul]
  #185: Deadlock in function "scx_release()" daemon pluto.(SMARTCARD) [Kurodo]

v2.5.16
* Implemented netlink_shunt_eroute() [paul]
* Simplified _updown.netkey [tuomo]

v2.5.15
   change ipsec_breakroute to permit non-existant eroute's to be replaced.  
   fix for NAT-T negotiation with IP address changes during negotiation.
   adjusted addconn to support nat-t debug keywords.

v2.5.14
   failed attempt to fix ipsec_breakroute.
   fixed leftsendcert= to be implemented in keyword parser.
   introduced startnetkey functions.
   UML kernel configuration canonicalization updated.

v2.5.13
   move DNS lookups from libipsecconf into pluto, where they belong. DNS lookups
	are still only done once during conn load time, and are done synchronously.

v2.5.12
   A fix to detect that XEN has been patched into the kernel, and set
   some of the 2.6.18 changes.
   never log starter_log() things to stdout, they always go to stderr.
   when a packet is passed through, do not call NF_IP_LOCAL_OUT, as it has already 
	passed through the output hooks, and doing it again, confuses things
	causing ip_route_me_harder() which creates a look, since it does the flow
	lookup again. (This doesn't happen if the kernel hasn't got XFRM support)
   fixed parsing of config file so that "version 2" is accepted.
   fixed addconn to respect "right/left"sourceip=, new test case sourceip-01 
   fixed processing of "first"/"last" packet for %trap/%hold conns in KLIPS, it now
	properly forwards the packets when the packet is released.
   

v2.5.11
   Some fixes in KLIPS for "ipsec eroute --clear" bug. It is not clear
   why this suddendly became an issue, or if it would have been an issue
   previously, given the right compiler optimization.
   
v2.5.10
   Includes fixes for xmlto generation for _confread directory.

v2.5.09
   Minor fix to build process, updated CHANGES file.

v2.5.08
   Correct release.
   Includes some changes to permit OE to work without nexthop,
   however this seems to cause it to return an unreachable on 
   the first message.

v2.5.07	-dud due to release script error.

v2.5.06
   set LANGUAGE, LANG and LC_ALL in setup script.
   change OE off by default note and scripts.
   Merge of additional code from 2.4.
   
v2.5.05
   2.5.03 and 2.5.04 were not properly released, and 2.5.05 now
   is properly released and includes below items
    
v2.5.04
    zero peer_ca to avoid crashes.
    (include glob's may still not work correctly)

v2.5.0sbs5
    fixed issues with libwhack not getting built with VIRTUAL_IP.
    adjusted programs/pluto/Makefile to depend upon libraries better

v2.5.0sbs4
    When a template conn is instantiated for a phase 1 configuration, it
	may still need to be adjusted to a virtual IP address. In addition,
	change the order of the virtual IP address setting and the
	port-wildcard processing.
        This patch also provides some additional debugging of the proposal
	which actually processed by the machinery.

    tests for L2TP+X.509 L2TP configuration --- 2 clients behind the
        same NAT with certificates that need to have their connection both
        instantiated (in phase 1) and virtualized (in phase 2).

v2.5.03

    ipsec.conf parsing should ignore keywords that start with x-
	they are a form of structured comment.
    added in forceencaps= keyword.
    process wildcards with glob() in include statements.

v2.5.02
    fixed bug in ipsec.conf parser, where it could not read values
       that had = in them (such as base64 encoded keys)
    fixed bug in key continuation code that could cause a crash
	if the DNS request timed out after the state was deleted
	for other reasons.
 
v2.5.01
    merged xauthusername code base + multinet tests in.
    removed /dev/hw_random from list of valid random sources on linux.
        use "rngd" instead to feed /dev/random.

v2.5.00 
    fixed various bugs with lifetime values in ipsec.conf parser
    AES-128 (group 5, MD5 or SHA1 for PRF) is now accepted for phase 1,
	and it is now the preferred cipher as well. This should be the
	case for Main mode, Aggressive mode, and for XAUTH client and
	XAUTH server, and PSK and RSA sig mode.

    fixes so that starter will now compile
    move whacklib to lib/libwhack
    adjust makefiles to work with OBJDIR version of Makefile.program
    switch to OBJDIR in programs/* and lib/* if it is defined

    added sanitizer for PID files
    be smarter about including git version info into version
    We need to use /dev/urandom first, as it has more random than /dev/random.
       Otherwise, we run out really fast (within a few minutes)
    Use endian.h when comiling out-of-kernel
    patch to turn error about 17/500,0/0 vs 17/0 error with Cisco VPN3000
       into a warning.
    remove test for NAT-T VID vs NATD payload test. It fails for reasons
       that are unknown at this time, and this check is really being pedantic.
    MAJOR: use starter code for "addconn"
    MAJOR: always use OBJDIRs, and compile on Windows (no kernel)
    MAJOR: includes "Taproom" code --- TCL call outs from pluto at IKE
		transition states. 

v2.4.10
* Fix for sock.sk_stamp type change in 2.6.22 [dhr]
* Workaround for implementations that propose port 0 for l2tp to allow
  us to connect to all their ports (instead of only 1701). This happens
  with Cisco VPN 3000, OSX and Windows XP. This relates to various
  reported bugs about rightprotoport=17/%any and CK_INSTANCE crashers [mcr]
  Use the workaround for OSX clients using rightprotoport=17/0
* Backport of fix for xauth name containing a space [paul]
* Fix for final next payload in Aggressive Mode [David McCullough]
* Fixes for compliling against 2.6.22 [David McCullough / Hugh Redelmeier]
  (note: NAT-T KLIPS patch will not work on 2.6.23+)
* Speed gains in the scripts on systems with many interfaces [David McCullough]
* passert declaration fix [David McCullough]
* A missed nfmark -> mark case in ipsec_sa.h [David McCullough]
* Fix for ktime_to_timeval to use proper kernel versions [paul]
* Added back -DCONFIG_KLIPS_ALG in KLIPSCOMPILE, which we require when not
  building KLIPS with David's OCF patch [paul]
* Added SElinux patch in contrib/ [Venkat Yekkirala]
* Bugtracker bugs fixed:
  #449: 17/%any is a template conn problem [mcr]
  #708: vanilla kernel-2.6.19, KLIPS compile error (sock_unregister) [sergeil]
  #796: can't compile 2.4.8 on kernel 2.4.34 (module_param fix) [sergeil]
  #802: Error: "our client ID returned doesn't match my proposal" [mcr/paul]
  #813: incorporate tuomo's lsb patch [tuomo]
  #824: defaultroute detection fails with PPP default route [sergeil]
  (this is also the bug introduced in 2.4.9 that causes failed subnet tunnels)
  #855: Pluto restart impossible on busybox [paul]

v2.4.9
* Fix for Aggressive Mode with NAT-T (no negotiation in aggrmode) [mcr]
* Integrated most openwrt workarounds - tested on whiterussian  [paul]
* Typofix for smartcard support [andreas zwicker]
* Fix for when responder PSK incorrectly uses pfs and has nhelpers=0
  [Matthias Haas]
  #801: Patch for fixing type-punned compiler warnings [Alin Nastac]
  #811: Patch for using custom algs with CONFIG_KLIPS_ALG [iamscard]
  #812: Bogus defaultroute nexthop for PPPoE (& PPP?) [BruceS]

v2.4.10
* Fix for sock.sk_stamp type change in 2.6.22 [dhr]
* Workaround for implementations that propose port 0 for l2tp to allow
  us to connect to all their ports (instead of only 1701). This happens
  with Cisco VPN 3000, OSX and Windows XP. This relates to various
  reported bugs about rightprotoport=17/%any and CK_INSTANCE crashers [mcr]
  Use the workaround for OSX clients using rightprotoport=17/0
* Backport of fix for xauth name containing a space [paul]
* Fix for final next payload in Aggressive Mode [David McCullough]
* Fixes for compliling against 2.6.22 [David McCullough / Hugh Redelmeier]
  (note: NAT-T KLIPS patch will not work on 2.6.23+)
* Speed gains in the scripts on systems with many interfaces [David McCullough]
* passert declaration fix [David McCullough]
* A missed nfmark -> mark case in ipsec_sa.h [David McCullough]
* Fix for ktime_to_timeval to use proper kernel versions [paul]
* Added back -DCONFIG_KLIPS_ALG in KLIPSCOMPILE, which we require when not
  building KLIPS with David's OCF patch [paul]
* Added SElinux patch in contrib/ [Venkat Yekkirala]
* Bugtracker bugs fixed:
  #449: 17/%any is a template conn problem [mcr]
  #708: vanilla kernel-2.6.19, KLIPS compile error (sock_unregister) [sergeil]
  #796: can't compile 2.4.8 on kernel 2.4.34 (module_param fix) [sergeil]
  #802: Error: "our client ID returned doesn't match my proposal" [mcr/paul]
  #813: incorporate tuomo's lsb patch [tuomo]
  #824: defaultroute detection fails with PPP default route [sergeil]
  (this is also the bug introduced in 2.4.9 that causes failed subnet tunnels)
  #855: Pluto restart impossible on busybox [paul]

v2.4.9
* Fix for Aggressive Mode with NAT-T (no negotiation in aggrmode) [mcr]
* Integrated most openwrt workarounds - tested on whiterussian  [paul]
* Typofix for smartcard support [andreas zwicker]
* Fix for when responder PSK incorrectly uses pfs and has nhelpers=0
  [Matthias Haas]
  #801: Patch for fixing type-punned compiler warnings [Alin Nastac]
  #811: Patch for using custom algs with CONFIG_KLIPS_ALG [iamscard]
  #812: Bogus defaultroute nexthop for PPPoE (& PPP?) [BruceS]

v2.4.5
* Fix for compiling on 2.6.14 kernels 
* Refactored natd_lookup / hash code, probably fixes lot of NAT related bugs
  #401 l2tp connection is not work with 2.6 build in IPSEC
  #442 Pluto uses wrong port in NAT-D calculation
  #450 macosx (possible generic PSK+NAT-T rekey bug: eroute already in use.
  #462 updated patch for Openswan and OS X with NAT-T
  #509 KLIPS compilation fail with kernel-2.6.14.2 


v2.4.4
  #487 ASSERTION FAILED at state.c:120:IS_ISAKMP_ENCRYPTED(isakmp_sa->st_state) 
  (see http://www.openswan.org/niscc2/)
  (proper fix in pluto_constants.h)
* Fix for kernels having strstr
* Various gcc4 warning fixes
* disable CONFIG_IPSEC_NAT_TRAVERSAL per default so we can build KLIPS on
  Fedora systems.
* questionable spin_unlock commented out. Might fix reported SMP crashers.
* update to permit alg code without module support
* Fix for detecting proper kernel source/header directory on fedora
* Various bugfixes as reported on http://bugs.openswan.org/
  #499: check for module support in kernel for IPsec Modular Extensions
  #500: recent awk breaks on 'setdefault' command


v2.4.3
  #487 ASSERTION FAILED at state.c:120:IS_ISAKMP_ENCRYPTED(isakmp_sa->st_state) 
  (see http://www.openswan.org/niscc2/)
  (incorrect fixed. version not released)

v2.4.2
* Fixes for compiling on 2.6.14 by David McCullough
* Minor fixes to accomodate FC4 2.6.11 kernels.
* Fix for compilation of KLIPS on 2.4.x kernels.
* Fix for NAT-T on 2.4.31
* Fix for 'short' packets with KLIPS on 2.4.x
* Merged in Jacco's l2tp configuration examples
* Various bugfixes as reported on http://bugs.openswan.org/
  #286 Incorrect links in intro.html
  #344 netkey-acquire patch
  #376 install_ipsec_sa and install_inbound_ipsec_sa
  #486 ASSERTION FAILED at crypto.c:258: key_size==(DES_CBC_BLOCK_SIZE * 3)
  (see http://www.openswan.org/niscc2/)

v2.4.1
* Not publically released

v2.4.0
* NAT-T support for KLIPS on 2.6 (Sponsored by Astaro)
* Additional Cipher support with KLIPS on 2.6 (Sponsored by Astaro)
* Fix for NAT-T/PSK rekey (Ulrich @ Astaro)
* Various bugfixes: #269, #328, #342, #350, #355, #357, #361, #363

v2.3.1
* NAT-T RFC support (mlafon/mcr)
* NAT-T Server Side rewrite - handles rekeying alot better
* NAT-T Client Side rekey bug fixed
* Removed HowTo (obselete)
* IPKG packaging updates
* Log message updates
* dpdaction=restart support 

v2.3.0
* KLIPS for 2.6 support (Experimental)
  [ good results on FC3-AMD and vanilla/debian kernel source, but not
    FC3-intel. Might be the grsecurity patch  ]
* Aggressive Mode Support (client and server)
* IKE Mode Config support (Experimental)
* Cisco VPN 3xxx client Interop (Experimental)
* Cryptographic helpers framework
* Fixes for NAT-T on 2.4.28+ kernels.

v2.2.0
* Added RFC 3706 DPD support (see README.DPD)
* Added AES from JuanJo's ALG patches
* Fixes for /proc filesystem issues that started to appear in 2.4.25

v2.1.2
* Fix loading of 2.6 modules 
* Fix for snprintfs() in /proc, new for 2.4.25 kernels (dhr/pw)
* Fix checks for some log files/dirs in case they are sockets or pipes (pw)
* Fix for crl.pem crash/core (dhr/as/kb)

v2.1.1
* Fix _pluto_adns installation path (kb)
* Fix sending of X.509 CR's when no CA present (mcr)

v2.1.0
* NAT-T support (Mathieu Lafon - Arkoon)
* X.509 fixes (Andreas Steffan)
* New configuration file directive, {left|right}sourceip=#.#.#.# 
  This will set the source address when talking to a particular 
  connection.  This is very usefull to assign a static IP to your laptop 
  while travelling.  This is based on Tuomo Soini's Advanced Routing 
  patch.
<|MERGE_RESOLUTION|>--- conflicted
+++ resolved
@@ -9,11 +9,8 @@
 * Remove version from README.nss [Tuomo]
 * Fixed obvious errors on fedora and centos5 rpm specs [Tuomo]
 * Remove --key option from showhostkey [Paul]
-<<<<<<< HEAD
 * Fix for NAT-T vendorid payload on some ARM processors [dhr]
-=======
 * Fix reference to unused file in README.nss [Tuomo]
->>>>>>> 293e0257
 
 v2.6.24
 * Give clear warning about missing defaultroute [Tuomo]
