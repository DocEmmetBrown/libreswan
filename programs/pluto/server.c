--- conflicted
+++ resolved
@@ -66,6 +66,9 @@
 #  include <sys/uio.h>          /* struct iovec */
 #endif
 
+#include <linux/ipsec.h>	/* TCP: for IPSEC_POLICY_BYPASS; DOES NOT BELONG! */
+#include <linux/pfkeyv2.h>	/* TCP: for said_x_policy;       DOES NOT BELONG! */
+#include <libreswan/pfkey.h>	/* TCP: for IPSEC_PFKEYv2_ALIGN; DOES NOT BELONG! */
 
 #include "sysdep.h"
 #include "socketwrapper.h"
@@ -287,11 +290,7 @@
 
 struct raw_iface *static_ifn = NULL;
 
-<<<<<<< HEAD
-int create_socket(const struct raw_iface *ifp, const char *v_name, int port)
-=======
-int create_socket(struct raw_iface *ifp, const char *v_name, int port, int proto)
->>>>>>> 83a28c7e
+int create_socket(const struct raw_iface *ifp, const char *v_name, int port, int proto)
 {
 	int fd;
 	if (proto == IPPROTO_UDP) {
@@ -1002,9 +1001,6 @@
 	list_state_events(nw);
 }
 
-<<<<<<< HEAD
-void find_ifaces(bool rm_dead)
-=======
 void event_cb(struct bufferevent *bev,
 		short events, void *arg UNUSED)
 {
@@ -1015,17 +1011,23 @@
     }
 }
 
-
+/* TCP: move to kernel vector? */
 stf_status create_tcp_interface(struct state *st)
 {
 	int fd = socket(AF_INET, SOCK_STREAM, IPPROTO_TCP);
 
-	evutil_make_socket_nonblocking(fd);
-
-	connect(fd, sockaddrof(&st->st_remoteaddr), sizeof(struct sockaddr));
+	evutil_make_socket_nonblocking(fd); /* TCP: missing error check? */
+
+	/* TCP: sockaddr will contain ADDR:PORT */
+	ip_sockaddr sockaddr;
+	size_t sockaddr_size = endpoint_to_sockaddr(&st->st_remote_endpoint, &sockaddr);
+
+	connect(fd, &sockaddr.sa, sockaddr_size); /* TCP: missing error check? */
+
+	/* TCP: kernel specific code (and seemingly BSDKAME only? */
 
 	/* Adding a socket bypass policy */
-	struct sadb_x_policy policy;
+	struct sadb_x_policy policy; /* TCP: = { .field ... }; */
 	int level, opt;
 
 	zero(&policy);
@@ -1042,6 +1044,7 @@
 	if (setsockopt(fd, level, opt, &policy, sizeof(policy)) < 0) {
 		LOG_ERRNO(errno,
 		 	  "setsockopt IPSEC_POLICY in create_tcp_interface()");
+		/* TCP: missing close(fd)? */
 		return STF_FATAL;
 	}
 
@@ -1050,6 +1053,7 @@
 	if (setsockopt(fd, level, opt, &policy, sizeof(policy)) < 0) {
 		LOG_ERRNO(errno,
 			  "setsockopt IPSEC_POLICY in create_tcp_interface()");
+		/* TCP: missing close(fd)? */
 		return STF_FATAL;
 	}
 
@@ -1060,17 +1064,13 @@
 
 	ifp->fd = fd;
 
-	struct sockaddr_in myaddr;
-
+	ip_sockaddr myaddr;
 	socklen_t addr_size = sizeof(myaddr);
-
-	getsockname(ifp->fd, (struct sockaddr *)&myaddr, &addr_size);
-
-	ifp->ip_addr.u.v4 = myaddr;
-
+	getsockname(ifp->fd, &myaddr.sa, &addr_size);
+
+	sockaddr_to_endpoint(&myaddr, addr_size, &ifp->local_endpoint); /* TCP:  missing error check? */
 	ifp->proto = IPPROTO_TCP;
 	ifp->change = IFN_ADD;
-	ifp->port = ntohs(portof(&ifp->ip_addr));
 	ifp->ike_float = TRUE;
 
 	ifp->bev = bufferevent_socket_new(pluto_eb, ifp->fd , BEV_OPT_CLOSE_ON_FREE);
@@ -1088,7 +1088,7 @@
 	/* Socket is now connected, send the IKETCP stream */
 
 	char temp[IKETCP_STREAM_PREFIX_LENGTH] = "IKETCP";
-	
+
 	int ret = bufferevent_write(ifp->bev, (void *)temp, IKETCP_STREAM_PREFIX_LENGTH);
 	if (ret == -1) {
 		libreswan_log("Couldn't send stream prefix, closing connection");
@@ -1097,9 +1097,6 @@
 		return STF_FATAL;
 	} 
 	st->st_interface = ifp;
-	st->st_localaddr = ifp->ip_addr;
-	st->st_localport = ntohs(portof(&ifp->ip_addr));
-
 	return STF_OK;
 }
 
@@ -1129,8 +1126,7 @@
 	bufferevent_enable(ifp->bev, EV_READ|EV_WRITE);
 }
 
-void find_ifaces(void)
->>>>>>> 83a28c7e
+void find_ifaces(bool rm_dead)
 {
 	if (rm_dead)
 		mark_ifaces_dead();
@@ -1151,43 +1147,22 @@
 		struct iface_port *ifp;
 
 		for (ifp = interfaces; ifp != NULL; ifp = ifp->next) {
-<<<<<<< HEAD
 			delete_pluto_event(&ifp->pev);
-			ifp->pev = add_fd_read_event_handler(ifp->fd,
-							     comm_handle_cb,
-							     ifp, "ethX");
-			endpoint_buf b;
-			dbg("setup callback for interface %s %s fd %d",
-			    ifp->ip_dev->id_rname,
-			    str_endpoint(&ifp->local_endpoint, &b),
-			    ifp->fd);
-=======
-			if (ifp->pev != NULL) {
-				delete_pluto_event(&ifp->pev);
-				DBG_log("refresh. setup callback for interface %s:%u %d",
-						ifp->ip_dev->id_rname,ifp->port,
-						ifp->fd);
-			}
-			char prefix[] ="INTERFACE_FD-";
-			char ifp_str[sizeof(prefix) +
-				strlen(ifp->ip_dev->id_rname) +
-				5 + 1 + 1 /* : + NUL */];
-			snprintf(ifp_str, sizeof(ifp_str), "%s:%u",
-					ifp->ip_dev->id_rname, ifp->port);
 			if (ifp->proto == IPPROTO_UDP) {
-				ifp->pev = pluto_event_add(ifp->fd,
-					EV_READ | EV_PERSIST, comm_handle_cb,
-					ifp, NULL, ifp_str);
+				ifp->pev = add_fd_read_event_handler(ifp->fd,
+								     comm_handle_cb,
+								     ifp, "ethX");
 			} else {
 				struct evconnlistener *tcp_listener = evconnlistener_new(
 					pluto_eb, accept_conn_cb, ifp, LEV_OPT_CLOSE_ON_FREE,
 					-1, ifp->fd);
 				passert(tcp_listener!=NULL);
 			}
-			DBG(DBG_CONTROL, DBG_log("setup callback for interface %s fd %d on %s",
-					ifp_str, ifp->fd,
-					ifp->proto == IPPROTO_UDP ? "UDP" : "TCP"));
->>>>>>> 83a28c7e
+			endpoint_buf b;
+			dbg("setup callback for interface %s %s fd %d on %s",
+			    ifp->ip_dev->id_rname,
+			    str_endpoint(&ifp->local_endpoint, &b),
+			    ifp->fd, ifp->proto == IPPROTO_UDP ? "UDP" : "TCP");
 		}
 	}
 }
@@ -2000,387 +1975,11 @@
 bool check_incoming_msg_errqueue(const struct iface_port *ifp UNUSED,
 				 const char *before UNUSED)
 {
-<<<<<<< HEAD
 #if defined(IP_RECVERR) && defined(MSG_ERRQUEUE)
 	return check_msg_errqueue(ifp, POLLIN, before);
 #else
 	return true;
 #endif	/* defined(IP_RECVERR) && defined(MSG_ERRQUEUE) */
-=======
-	/* NOTE: on system with limited stack, buf could be made static */
-	u_int8_t buf[MAX_OUTPUT_UDP_SIZE];
-
-	/* Each fragment, if we are doing NATT, needs a non-ESP_Marker prefix.
-	 * natt_bonus is the size of the addition (0 if not needed).
-	 */
-	size_t natt_bonus;
-
-	/* We need to send the length of packet if using TCP
-	 * tcp_packetsize is the size of the tcp length field in the header
-	 */
-	u_int16_t tcp_packetsize;
-
-	if (st->st_interface == NULL) {
-		libreswan_log("Cannot send packet - interface vanished!");
-		return FALSE;
-	}
-
-	/* bandaid */
-	if (aptr == NULL) {
-		libreswan_log("Cannot send packet - aptr is NULL");
-		return FALSE;
-	}
-
-	if (isanyaddr(&st->st_remoteaddr)) {
-		/* not asserting, who knows what nonsense a user can generate */
-		libreswan_log("Will not send packet to bogus address 0.0.0.0");
-		return FALSE;
-	}
-
-	natt_bonus = !just_a_keepalive &&
-				  st->st_interface->ike_float ?
-				  NON_ESP_MARKER_SIZE : 0;
-
-	tcp_packetsize = st->st_interface->proto == IPPROTO_TCP ? IKE_TCP_LENGTH_FIELD_SIZE : 0;
-
-	const u_int8_t *ptr;
-	size_t len = tcp_packetsize + natt_bonus + alen + blen;
-	ssize_t wlen;
-
-	if (len > MAX_OUTPUT_UDP_SIZE) {
-		loglog(RC_LOG_SERIOUS, "send_ike_msg(): really too big %zu bytes", len);
-		return FALSE;
-	}
-
-	size_t network_len = htons(len);
-
-	if (len != alen) {
-		/* copying required */
-
-		/* 1. packet length in header for TCP*/
-		memcpy(buf, &network_len, tcp_packetsize);
-
-		/* 2. non-ESP Marker (0x00 octets) */
-		memset(buf + tcp_packetsize, 0x00, natt_bonus);
-
-		/* 3. chunk a */
-		memcpy(buf + tcp_packetsize + natt_bonus, aptr, alen);
-
-		/* 4. chunk b */
-		memcpy(buf + tcp_packetsize + natt_bonus + alen, bptr, blen);
-
-		ptr = buf;
-	} else {
-		ptr = aptr;
-	}
-
-	DBG(DBG_CONTROL | DBG_RAW, {
-		ipstr_buf b;
-		DBG_log("sending %zu bytes for %s through %s %s:%d to %s:%u (using #%lu)",
-			len,
-			where,
-			st->st_interface->proto == IPPROTO_TCP ? "TCP" : "UDP",
-			st->st_interface->ip_dev->id_rname,
-			st->st_interface->port,
-			sensitive_ipstr(&st->st_remoteaddr, &b),
-			st->st_remoteport,
-			st->st_serialno);
-	});
-	DBG(DBG_RAW, DBG_dump(NULL, ptr, len));
-
-	setportof(htons(st->st_remoteport), &st->st_remoteaddr);
-
-#if defined(IP_RECVERR) && defined(MSG_ERRQUEUE)
-	(void) check_msg_errqueue(st->st_interface, POLLOUT, "sending a packet");
-#endif  /* defined(IP_RECVERR) && defined(MSG_ERRQUEUE) */
-
-	if (st->st_interface->proto == IPPROTO_TCP && st->st_interface->bev != NULL) {
-		wlen = bufferevent_write(st->st_interface->bev,(void *)ptr,len);
-	} else {
-		wlen = sendto(st->st_interface->fd,
-		      ptr,
-		      len, 0,
-		      sockaddrof(&st->st_remoteaddr),
-		      sockaddrlenof(&st->st_remoteaddr));
-	}
-
-	if (wlen != (ssize_t)len) {
-		if (!just_a_keepalive) {
-			ipstr_buf b;
-			LOG_ERRNO(errno, "sendto on %s to %s:%u via %s failed in %s",
-				  st->st_interface->ip_dev->id_rname,
-				  sensitive_ipstr(&st->st_remoteaddr, &b),
-				  st->st_remoteport,
-				  st->st_interface->proto == IPPROTO_TCP ? "TCP" : "UDP",
-				  where);
-		}
-		return FALSE;
-	}
-
-	pstats_ike_out_bytes += len;
-
-	/* Send a duplicate packet when this impair is enabled - used for testing */
-	if (DBGP(IMPAIR_JACOB_TWO_TWO)) {
-		/* sleep for half a second, and second another packet */
-		usleep(500000);
-		ipstr_buf b;
-
-		DBG_log("JACOB 2-2: resending %zu bytes for %s through %s:%d to %s:%u:",
-			len,
-			where,
-			st->st_interface->ip_dev->id_rname,
-			st->st_interface->port,
-			ipstr(&st->st_remoteaddr, &b),
-			st->st_remoteport);
-
-		wlen = sendto(st->st_interface->fd,
-			      ptr,
-			      len, 0,
-			      sockaddrof(&st->st_remoteaddr),
-			      sockaddrlenof(&st->st_remoteaddr));
-		if (wlen != (ssize_t)len) {
-			if (!just_a_keepalive) {
-				LOG_ERRNO(errno,
-					  "sendto on %s to %s:%u failed in %s",
-					  st->st_interface->ip_dev->id_rname,
-					  ipstr(&st->st_remoteaddr, &b),
-					  st->st_remoteport,
-					  where);
-			}
-			return FALSE;
-		}
-	}
-	return TRUE;
-}
-
-/*
- * (IKE v1) send fragments of packet.
- *
- * non-IETF magic voodoo we need to consider for interop:
- * - www.cisco.com/en/US/docs/ios/sec_secure_connectivity/configuration/guide/sec_fragment_ike_pack.html
- * - www.cisco.com/en/US/docs/ios-xml/ios/sec_conn_ikevpn/configuration/15-mt/sec-fragment-ike-pack.pdf
- * - msdn.microsoft.com/en-us/library/cc233452.aspx
- * - iOS/Apple racoon source ipsec-164.9 at www.opensource.apple.com (frak length 1280)
- * - stock racoon source (frak length 552)
- */
-
-static bool send_v1_frags(struct state *st, const char *where)
-{
-	unsigned int fragnum = 0;
-
-	/* Each fragment, if we are doing NATT, needs a non-ESP_Marker prefix.
-	 * natt_bonus is the size of the addition (0 if not needed).
-	 */
-	const size_t natt_bonus =
-		st->st_interface->ike_float ? NON_ESP_MARKER_SIZE : 0;
-
-	/* We limit fragment packets to ISAKMP_FRAG_MAXLEN octets.
-	 * max_data_len is the maximum data length that will fit within it.
-	 */
-	const size_t max_data_len =
-		((st->st_connection->addr_family ==
-		  AF_INET) ? ISAKMP_V1_FRAG_MAXLEN_IPv4 : ISAKMP_V1_FRAG_MAXLEN_IPv6)
-		-
-		(natt_bonus + NSIZEOF_isakmp_hdr +
-		 NSIZEOF_isakmp_ikefrag);
-
-	u_int8_t *packet_cursor = st->st_tpacket.ptr;
-	size_t packet_remainder_len = st->st_tpacket.len;
-
-	/* BUG: this code does not use the marshalling code
-	 * in packet.h to translate between wire and host format.
-	 * This is dangerous.  The following assertion should
-	 * fail in most cases where this cheat won't work.
-	 */
-	passert(sizeof(struct isakmp_hdr) == NSIZEOF_isakmp_hdr &&
-		sizeof(struct isakmp_ikefrag) == NSIZEOF_isakmp_ikefrag);
-
-	while (packet_remainder_len > 0) {
-		u_int8_t frag_prefix[NSIZEOF_isakmp_hdr +
-				     NSIZEOF_isakmp_ikefrag];
-		const size_t data_len = packet_remainder_len > max_data_len ?
-					max_data_len : packet_remainder_len;
-		const size_t fragpl_len = NSIZEOF_isakmp_ikefrag + data_len;
-		const size_t isakmppl_len = NSIZEOF_isakmp_hdr + fragpl_len;
-
-		fragnum++;
-
-		/* emit isakmp header derived from original */
-		{
-			struct isakmp_hdr *ih =
-				(struct isakmp_hdr*) frag_prefix;
-
-			memcpy(ih, st->st_tpacket.ptr, NSIZEOF_isakmp_hdr);
-			ih->isa_np = ISAKMP_NEXT_IKE_FRAGMENTATION; /* one octet */
-			/* Do we need to set any of ISAKMP_FLAGS_v1_ENCRYPTION?
-			 * Seems there might be disagreement between Cisco and Microsoft.
-			 * st->st_suspended_md->hdr.isa_flags; TODO must this be set?
-			 */
-			ih->isa_flags &= ~ISAKMP_FLAGS_v1_ENCRYPTION;
-			ih->isa_length = htonl(isakmppl_len);
-		}
-
-		/* Append the ike frag header */
-		{
-			struct isakmp_ikefrag *fh =
-				(struct isakmp_ikefrag*) (frag_prefix +
-							  NSIZEOF_isakmp_hdr);
-
-			fh->isafrag_np = 0;             /* must be zero */
-			fh->isafrag_reserved = 0;       /* reserved at this time, must be zero */
-			fh->isafrag_length = htons(fragpl_len);
-			fh->isafrag_id = htons(1);      /* In theory required to be unique, in practise not needed? */
-			fh->isafrag_number = fragnum;   /* one byte, no htons() call needed */
-			fh->isafrag_flags = packet_remainder_len == data_len ?
-					    ISAKMP_FRAG_LAST : 0;
-		}
-		DBG(DBG_CONTROL,
-		    DBG_log("sending IKE fragment id '%d', number '%u'%s",
-			    1, /* hard coded for now, seems to be what all the cool implementations do */
-			    fragnum,
-			    packet_remainder_len == data_len ? " (last)" : ""));
-
-		if (!send_packet(st, where, FALSE,
-				 frag_prefix, NSIZEOF_isakmp_hdr +
-				 NSIZEOF_isakmp_ikefrag,
-				 packet_cursor, data_len))
-			return FALSE;
-
-		packet_remainder_len -= data_len;
-		packet_cursor += data_len;
-	}
-	return TRUE;
-}
-
-bool should_fragment_ike_msg(struct state *st, size_t len, bool resending)
-{
-	if (st->st_interface != NULL && st->st_interface->ike_float)
-		len += NON_ESP_MARKER_SIZE;
-
-	/* This condition is complex.  Formatting is meant to help reader.
-	 *
-	 * Hugh thinks his banished style would make this earlier version
-	 * a little clearer:
-	 * len + natt_bonus
-	 *    >= (st->st_connection->addr_family == AF_INET
-	 *       ? ISAKMP_FRAG_MAXLEN_IPv4 : ISAKMP_FRAG_MAXLEN_IPv6)
-	 * && ((  resending
-	 *        && (st->st_connection->policy & POLICY_IKE_FRAG_ALLOW)
-	 *        && st->st_seen_fragvid)
-	 *     || (st->st_connection->policy & POLICY_IKE_FRAG_FORCE)
-	 *     || st->st_seen_fragments))
-	 *
-	 * ??? the following test does not account for natt_bonus
-	 */
-	return len >= (st->st_connection->addr_family == AF_INET ?
-		       ISAKMP_V1_FRAG_MAXLEN_IPv4 : ISAKMP_V1_FRAG_MAXLEN_IPv6) &&
-	    (   (resending &&
-			(st->st_connection->policy & POLICY_IKE_FRAG_ALLOW) &&
-			st->st_seen_fragvid) ||
-		(st->st_connection->policy & POLICY_IKE_FRAG_FORCE) ||
-		st->st_seen_fragments   );
-}
-
-static bool send_ikev2_frags(struct state *st, const char *where)
-{
-	for (struct v2_ike_tfrag *frag = st->st_v2_tfrags; frag != NULL; frag = frag->next)
-		if (!send_packet(st, where, FALSE,
-				 frag->cipher.ptr, frag->cipher.len, NULL, 0))
-			return FALSE;
-
-	return TRUE;
-}
-
-static bool send_or_resend_ike_msg(struct state *st, const char *where,
-				   bool resending)
-{
-	if (st->st_interface == NULL) {
-		libreswan_log("Cannot send packet - interface vanished!");
-		return FALSE;
-	}
-
-	if (st->st_v2_tfrags != NULL) {
-		/* if a V2 packet needs fragmenting it would have already happened */
-		passert(st->st_ikev2);
-		passert(st->st_tpacket.ptr == NULL);
-		return send_ikev2_frags(st, where);
-	} else {
-		/*
-		 * Each fragment, if we are doing NATT, needs a non-ESP_Marker prefix.
-		 * natt_bonus is the size of the addition (0 if not needed).
-		 */
-		size_t natt_bonus = st->st_interface->ike_float ? NON_ESP_MARKER_SIZE : 0;
-		size_t len = st->st_tpacket.len;
-
-		passert(len != 0);
-
-		/*
-		 * Decide of whether we're to fragment.
-		 * Only for IKEv1 (V2 fragments earlier).
-		 * ??? why can't we fragment in STATE_MAIN_I1?
-		 */
-		if (!st->st_ikev2 &&
-		    st->st_state != STATE_MAIN_I1 &&
-		    should_fragment_ike_msg(st, len + natt_bonus, resending))
-		{
-			return send_v1_frags(st, where);
-		} else {
-			return send_packet(st, where, FALSE, st->st_tpacket.ptr,
-					   st->st_tpacket.len, NULL, 0);
-		}
-	}
-}
-
-void record_outbound_ike_msg(struct state *st, pb_stream *pbs, const char *what)
-{
-	passert(pbs_offset(pbs) != 0);
-	release_fragments(st);
-	freeanychunk(st->st_tpacket);
-	clonetochunk(st->st_tpacket, pbs->start, pbs_offset(pbs), what);
-}
-
-bool send_ike_msg(struct state *st, const char *where)
-{
-	return send_or_resend_ike_msg(st, where, FALSE);
-}
-
-bool record_and_send_ike_msg(struct state *st, pb_stream *pbs, const char *what)
-{
-	record_outbound_ike_msg(st, pbs, what);
-	return send_ike_msg(st, what);
-}
-
-/* hack! Leaves st->st_tpacket and st->st_tfrags as it was found */
-bool send_ike_msg_without_recording(struct state *st, pb_stream *pbs, const char *where)
-{
-	chunk_t saved_tpacket = st->st_tpacket;
-	struct v2_ike_tfrag *saved_tfrags  = st->st_v2_tfrags;
-	bool r;
-
-	st->st_v2_tfrags = NULL; /* assume notification and no fragments */
-
-	setchunk(st->st_tpacket, pbs->start, pbs_offset(pbs));
-	r = send_ike_msg(st, where);
-
-	/* restore the previous transmitted packet to st */
-	st->st_tpacket = saved_tpacket;
-	st->st_v2_tfrags = saved_tfrags;
-
-	return r;
-}
-
-bool resend_ike_v1_msg(struct state *st, const char *where)
-{
-	bool ret = send_or_resend_ike_msg(st, where, TRUE);
-
-	if (st->st_state == STATE_XAUTH_R0 &&
-	    !LIN(POLICY_AGGRESSIVE, st->st_connection->policy)) {
-		/* Only for Main mode + XAUTH */
-		event_schedule(EVENT_v1_SEND_XAUTH, deltatime_ms(EVENT_v1_SEND_XAUTH_DELAY_MS), st);
-	}
-
-	return ret;
->>>>>>> 83a28c7e
 }
 
 void check_outgoing_msg_errqueue(const struct iface_port *ifp UNUSED,
