--- conflicted
+++ resolved
@@ -338,19 +338,8 @@
 
 	if (LIN(POLICY_AUTH_NULL | POLICY_OPPORTUNISTIC, c->policy)) {
 		ipsec_spi_t failure_shunt = shunt_policy_spi(c, FALSE /* failure_shunt */);
-<<<<<<< HEAD
+
 		DBG(DBG_CONTROL, DBG_log("timeout for OE, orphaning hold with failureshunt"));
-
-		/* do we need to update negotiationshunt to failureshunt? */
-		if (failure_shunt != (c->policy & POLICY_NEGO_PASS) ? SPI_PASS : SPI_DROP) {
-			DBG(DBG_CONTROL, DBG_log("failureshunt != negotiationshunt, needs replacing"));
-		} else {
-			DBG(DBG_CONTROL, DBG_log("failureshunt == negotiationshunt, no replace needed"));
-		}
-=======
-
-		DBG(DBG_CONTROL, DBG_log("timeout for OE, orphaning hold with failureshunt"));
->>>>>>> ebabb24d
 
 		orphan_holdpass(c, &c->spd, 0 /* transport_proto */, failure_shunt);
 		DBG(DBG_CONTROL, DBG_log("orphaned, state & connection can now safely be deleted"));
