/* State machine for IKEv1
 * Copyright (C) 1997 Angelos D. Keromytis.
 * Copyright (C) 1998-2010,2013-2015 D. Hugh Redelmeier <hugh@mimosa.com>
 * Copyright (C) 2003-2008 Michael Richardson <mcr@xelerance.com>
 * Copyright (C) 2008-2009 David McCullough <david_mccullough@securecomputing.com>
 * Copyright (C) 2008-2010 Paul Wouters <paul@xelerance.com>
 * Copyright (C) 2011 Avesh Agarwal <avagarwa@redhat.com>
 * Copyright (C) 2008 Hiren Joshi <joshihirenn@gmail.com>
 * Copyright (C) 2009 Anthony Tong <atong@TrustedCS.com>
 * Copyright (C) 2012-2013 Paul Wouters <pwouters@redhat.com>
 * Copyright (C) 2013 Wolfgang Nothdurft <wolfgang@linogate.de>
 *
 * This program is free software; you can redistribute it and/or modify it
 * under the terms of the GNU General Public License as published by the
 * Free Software Foundation; either version 2 of the License, or (at your
 * option) any later version.  See <http://www.fsf.org/copyleft/gpl.txt>.
 *
 * This program is distributed in the hope that it will be useful, but
 * WITHOUT ANY WARRANTY; without even the implied warranty of MERCHANTABILITY
 * or FITNESS FOR A PARTICULAR PURPOSE.  See the GNU General Public License
 * for more details.
 *
 */

/* Ordering Constraints on Payloads
 *
 * rfc2409: The Internet Key Exchange (IKE)
 *
 * 5 Exchanges:
 *   "The SA payload MUST precede all other payloads in a phase 1 exchange."
 *
 *   "Except where otherwise noted, there are no requirements for ISAKMP
 *    payloads in any message to be in any particular order."
 *
 * 5.3 Phase 1 Authenticated With a Revised Mode of Public Key Encryption:
 *
 *   "If the HASH payload is sent it MUST be the first payload of the
 *    second message exchange and MUST be followed by the encrypted
 *    nonce. If the HASH payload is not sent, the first payload of the
 *    second message exchange MUST be the encrypted nonce."
 *
 *   "Save the requirements on the location of the optional HASH payload
 *    and the mandatory nonce payload there are no further payload
 *    requirements. All payloads-- in whatever order-- following the
 *    encrypted nonce MUST be encrypted with Ke_i or Ke_r depending on the
 *    direction."
 *
 * 5.5 Phase 2 - Quick Mode
 *
 *   "In Quick Mode, a HASH payload MUST immediately follow the ISAKMP
 *    header and a SA payload MUST immediately follow the HASH."
 *   [NOTE: there may be more than one SA payload, so this is not
 *    totally reasonable.  Probably all SAs should be so constrained.]
 *
 *   "If ISAKMP is acting as a client negotiator on behalf of another
 *    party, the identities of the parties MUST be passed as IDci and
 *    then IDcr."
 *
 *   "With the exception of the HASH, SA, and the optional ID payloads,
 *    there are no payload ordering restrictions on Quick Mode."
 */

/* Unfolding of Identity -- a central mystery
 *
 * This concerns Phase 1 identities, those of the IKE hosts.
 * These are the only ones that are authenticated.  Phase 2
 * identities are for IPsec SAs.
 *
 * There are three case of interest:
 *
 * (1) We initiate, based on a whack command specifying a Connection.
 *     We know the identity of the peer from the Connection.
 *
 * (2) (to be implemented) we initiate based on a flow from our client
 *     to some IP address.
 *     We immediately know one of the peer's client IP addresses from
 *     the flow.  We must use this to figure out the peer's IP address
 *     and Id.  To be solved.
 *
 * (3) We respond to an IKE negotiation.
 *     We immediately know the peer's IP address.
 *     We get an ID Payload in Main I2.
 *
 *     Unfortunately, this is too late for a number of things:
 *     - the ISAKMP SA proposals have already been made (Main I1)
 *       AND one accepted (Main R1)
 *     - the SA includes a specification of the type of ID
 *       authentication so this is negotiated without being told the ID.
 *     - with Preshared Key authentication, Main I2 is encrypted
 *       using the key, so it cannot be decoded to reveal the ID
 *       without knowing (or guessing) which key to use.
 *
 *     There are three reasonable choices here for the responder:
 *     + assume that the initiator is making wise offers since it
 *       knows the IDs involved.  We can balk later (but not gracefully)
 *       when we find the actual initiator ID
 *     + attempt to infer identity by IP address.  Again, we can balk
 *       when the true identity is revealed.  Actually, it is enough
 *       to infer properties of the identity (eg. SA properties and
 *       PSK, if needed).
 *     + make all properties universal so discrimination based on
 *       identity isn't required.  For example, always accept the same
 *       kinds of encryption.  Accept Public Key Id authentication
 *       since the Initiator presumably has our public key and thinks
 *       we must have / can find his.  This approach is weakest
 *       for preshared key since the actual key must be known to
 *       decrypt the Initiator's ID Payload.
 *     These choices can be blended.  For example, a class of Identities
 *     can be inferred, sufficient to select a preshared key but not
 *     sufficient to infer a unique identity.
 */

#include <stdio.h>
#include <stdlib.h>
#include <stddef.h>
#include <string.h>
#include <unistd.h>
#include <errno.h>
#include <sys/types.h>
#include <sys/socket.h>
#include <netinet/in.h>
#include <arpa/inet.h>

#include <libreswan.h>

#include "sysdep.h"
#include "constants.h"
#include "lswlog.h"

#include "defs.h"
#include "cookie.h"
#include "id.h"
#include "x509.h"
#include "pluto_x509.h"
#include "certs.h"
#include "connections.h"        /* needs id.h */
#include "state.h"
#include "ikev1_msgid.h"
#include "packet.h"
#include "md5.h"
#include "sha1.h"
#include "crypto.h" /* requires sha1.h and md5.h */
#include "ike_alg.h"
#include "log.h"
#include "demux.h"      /* needs packet.h */
#include "ikev1.h"
#include "ipsec_doi.h"  /* needs demux.h and state.h */
#include "ikev1_quick.h"
#include "timer.h"
#include "whack.h"      /* requires connections.h */
#include "server.h"

#include "ikev1_xauth.h"

#include "nat_traversal.h"
#include "vendor.h"
#include "ikev1_dpd.h"
#include "hostpair.h"
#include "pluto_crypt.h"	/* just for log_crypto_workers() */

#ifdef HAVE_NM
#include "kernel.h"
#endif

/* state_microcode is a tuple of information parameterizing certain
 * centralized processing of a packet.  For example, it roughly
 * specifies what payloads are expected in this message.
 * The microcode is selected primarily based on the state.
 * In Phase 1, the payload structure often depends on the
 * authentication technique, so that too plays a part in selecting
 * the state_microcode to use.
 */

struct state_microcode {
	enum state_kind state, next_state;
	lset_t flags;
	lset_t req_payloads;    /* required payloads (allows just one) */
	lset_t opt_payloads;    /* optional payloads (any mumber) */
	/* if not ISAKMP_NEXT_NONE, process_packet will emit HDR with this as np */
	u_int8_t first_out_payload;
	enum event_type timeout_event;
	state_transition_fn *processor;
};

/* State Microcode Flags, in several groups */

/* Oakley Auth values: to which auth values does this entry apply?
 * Most entries will use SMF_ALL_AUTH because they apply to all.
 * Note: SMF_ALL_AUTH matches 0 for those circumstances when no auth
 * has been set.
 */
#define SMF_ALL_AUTH    LRANGE(0, OAKLEY_AUTH_ROOF - 1)
#define SMF_PSK_AUTH    LELEM(OAKLEY_PRESHARED_KEY)
#define SMF_DS_AUTH     (LELEM(OAKLEY_DSS_SIG) | LELEM(OAKLEY_RSA_SIG))
#define SMF_PKE_AUTH    LELEM(OAKLEY_RSA_ENC)
#define SMF_RPKE_AUTH   LELEM(OAKLEY_RSA_REVISED_MODE)

/* misc flags */
#define SMF_INITIATOR   LELEM(OAKLEY_AUTH_ROOF + 0)
#define SMF_FIRST_ENCRYPTED_INPUT       LELEM(OAKLEY_AUTH_ROOF + 1)
#define SMF_INPUT_ENCRYPTED     LELEM(OAKLEY_AUTH_ROOF + 2)
#define SMF_OUTPUT_ENCRYPTED    LELEM(OAKLEY_AUTH_ROOF + 3)
#define SMF_RETRANSMIT_ON_DUPLICATE     LELEM(OAKLEY_AUTH_ROOF + 4)

#define SMF_ENCRYPTED (SMF_INPUT_ENCRYPTED | SMF_OUTPUT_ENCRYPTED)

/* this state generates a reply message */
#define SMF_REPLY   LELEM(OAKLEY_AUTH_ROOF + 5)

/* this state completes P1, so any pending P2 negotiations should start */
#define SMF_RELEASE_PENDING_P2  LELEM(OAKLEY_AUTH_ROOF + 6)

/* if we have canoncalized the authentication from XAUTH mode */
#define SMF_XAUTH_AUTH  LELEM(OAKLEY_AUTH_ROOF + 7)

/* end of flags */

static state_transition_fn      /* forward declaration */
	unexpected,
	informational;

/* v1_state_microcode_table is a table of all state_microcode tuples.
 * It must be in order of state (the first element).
 * After initialization, ike_microcode_index[s] points to the
 * first entry in v1_state_microcode_table for state s.
 * Remember that each state name in Main or Quick Mode describes
 * what has happened in the past, not what this message is.
 */

static const struct state_microcode
	*ike_microcode_index[STATE_IKE_ROOF - STATE_IKE_FLOOR];

static const struct state_microcode v1_state_microcode_table[] = {

#define PT(n) ISAKMP_NEXT_ ## n
#define P(n) LELEM(PT(n))

	/***** Phase 1 Main Mode *****/

	/* No state for main_outI1: --> HDR, SA */

	/* STATE_MAIN_R0: I1 --> R1
	 * HDR, SA --> HDR, SA
	 */
	{ STATE_MAIN_R0, STATE_MAIN_R1,
	  SMF_ALL_AUTH | SMF_REPLY,
	  P(SA), P(VID) | P(CR), PT(NONE),
	  EVENT_v1_RETRANSMIT, main_inI1_outR1 },

	/* STATE_MAIN_I1: R1 --> I2
	 * HDR, SA --> auth dependent
	 * SMF_PSK_AUTH, SMF_DS_AUTH: --> HDR, KE, Ni
	 * SMF_PKE_AUTH:
	 *	--> HDR, KE, [ HASH(1), ] <IDi1_b>PubKey_r, <Ni_b>PubKey_r
	 * SMF_RPKE_AUTH:
	 *	--> HDR, [ HASH(1), ] <Ni_b>Pubkey_r, <KE_b>Ke_i, <IDi1_b>Ke_i [,<<Cert-I_b>Ke_i]
	 * Note: since we don't know auth at start, we cannot differentiate
	 * microcode entries based on it.
	 */
	{ STATE_MAIN_I1, STATE_MAIN_I2,
	  SMF_ALL_AUTH | SMF_INITIATOR | SMF_REPLY,
	  P(SA), P(VID) | P(CR), PT(NONE), /* don't know yet */
	  EVENT_v1_RETRANSMIT, main_inR1_outI2 },

	/* STATE_MAIN_R1: I2 --> R2
	 * SMF_PSK_AUTH, SMF_DS_AUTH: HDR, KE, Ni --> HDR, KE, Nr
	 * SMF_PKE_AUTH: HDR, KE, [ HASH(1), ] <IDi1_b>PubKey_r, <Ni_b>PubKey_r
	 *	    --> HDR, KE, <IDr1_b>PubKey_i, <Nr_b>PubKey_i
	 * SMF_RPKE_AUTH:
	 *	    HDR, [ HASH(1), ] <Ni_b>Pubkey_r, <KE_b>Ke_i, <IDi1_b>Ke_i [,<<Cert-I_b>Ke_i]
	 *	    --> HDR, <Nr_b>PubKey_i, <KE_b>Ke_r, <IDr1_b>Ke_r
	 */
	{ STATE_MAIN_R1, STATE_MAIN_R2,
	  SMF_PSK_AUTH | SMF_DS_AUTH | SMF_REPLY
	  , P(KE) | P(NONCE), P(VID) | P(CR) | P(NATD_RFC), PT(NONE)
	  , EVENT_v1_RETRANSMIT, main_inI2_outR2 },

	{ STATE_MAIN_R1, STATE_UNDEFINED,
	  SMF_PKE_AUTH | SMF_REPLY,
	  P(KE) | P(ID) | P(NONCE), P(VID) | P(CR) | P(HASH), PT(KE),
	  EVENT_v1_RETRANSMIT, unexpected /* ??? not yet implemented */ },

	{ STATE_MAIN_R1, STATE_UNDEFINED,
	  SMF_RPKE_AUTH | SMF_REPLY,
	  P(NONCE) | P(KE) | P(ID), P(VID) | P(CR) | P(HASH) | P(CERT), PT(
		  NONCE),
	  EVENT_v1_RETRANSMIT, unexpected /* ??? not yet implemented */ },

	/* for states from here on, output message must be encrypted */

	/* STATE_MAIN_I2: R2 --> I3
	 * SMF_PSK_AUTH: HDR, KE, Nr --> HDR*, IDi1, HASH_I
	 * SMF_DS_AUTH: HDR, KE, Nr --> HDR*, IDi1, [ CERT, ] SIG_I
	 * SMF_PKE_AUTH: HDR, KE, <IDr1_b>PubKey_i, <Nr_b>PubKey_i
	 *	    --> HDR*, HASH_I
	 * SMF_RPKE_AUTH: HDR, <Nr_b>PubKey_i, <KE_b>Ke_r, <IDr1_b>Ke_r
	 *	    --> HDR*, HASH_I
	 */
	{ STATE_MAIN_I2, STATE_MAIN_I3,
	  SMF_PSK_AUTH | SMF_DS_AUTH | SMF_INITIATOR | SMF_OUTPUT_ENCRYPTED |
		SMF_REPLY
	  , P(KE) | P(NONCE), P(VID) | P(CR) | P(NATD_RFC), PT(ID)
	  , EVENT_v1_RETRANSMIT, main_inR2_outI3 },

	{ STATE_MAIN_I2, STATE_UNDEFINED,
	  SMF_PKE_AUTH | SMF_INITIATOR | SMF_OUTPUT_ENCRYPTED | SMF_REPLY,
	  P(KE) | P(ID) | P(NONCE), P(VID) | P(CR), PT(HASH),
	  EVENT_v1_RETRANSMIT, unexpected /* ??? not yet implemented */ },

	{ STATE_MAIN_I2, STATE_UNDEFINED,
	  SMF_ALL_AUTH | SMF_INITIATOR | SMF_OUTPUT_ENCRYPTED | SMF_REPLY,
	  P(NONCE) | P(KE) | P(ID), P(VID) | P(CR), PT(HASH),
	  EVENT_v1_RETRANSMIT, unexpected /* ??? not yet implemented */ },

	/* for states from here on, input message must be encrypted */

	/* STATE_MAIN_R2: I3 --> R3
	 * SMF_PSK_AUTH: HDR*, IDi1, HASH_I --> HDR*, IDr1, HASH_R
	 * SMF_DS_AUTH: HDR*, IDi1, [ CERT, ] SIG_I --> HDR*, IDr1, [ CERT, ] SIG_R
	 * SMF_PKE_AUTH, SMF_RPKE_AUTH: HDR*, HASH_I --> HDR*, HASH_R
	 */
	{ STATE_MAIN_R2, STATE_MAIN_R3,
	  SMF_PSK_AUTH | SMF_FIRST_ENCRYPTED_INPUT | SMF_ENCRYPTED |
		SMF_REPLY | SMF_RELEASE_PENDING_P2,
	  P(ID) | P(HASH), P(VID) | P(CR), PT(NONE),
	  EVENT_SA_REPLACE, main_inI3_outR3 },

	{ STATE_MAIN_R2, STATE_MAIN_R3,
	  SMF_DS_AUTH | SMF_FIRST_ENCRYPTED_INPUT | SMF_ENCRYPTED |
		SMF_REPLY | SMF_RELEASE_PENDING_P2,
	  P(ID) | P(SIG), P(VID) | P(CR) | P(CERT), PT(NONE),
	  EVENT_SA_REPLACE, main_inI3_outR3 },

	{ STATE_MAIN_R2, STATE_UNDEFINED,
	  SMF_PKE_AUTH | SMF_RPKE_AUTH | SMF_FIRST_ENCRYPTED_INPUT |
		SMF_ENCRYPTED |
		SMF_REPLY | SMF_RELEASE_PENDING_P2,
	  P(HASH), P(VID) | P(CR), PT(NONE),
	  EVENT_SA_REPLACE, unexpected /* ??? not yet implemented */ },

	/* STATE_MAIN_I3: R3 --> done
	 * SMF_PSK_AUTH: HDR*, IDr1, HASH_R --> done
	 * SMF_DS_AUTH: HDR*, IDr1, [ CERT, ] SIG_R --> done
	 * SMF_PKE_AUTH, SMF_RPKE_AUTH: HDR*, HASH_R --> done
	 * May initiate quick mode by calling quick_outI1
	 */
	{ STATE_MAIN_I3, STATE_MAIN_I4,
	  SMF_PSK_AUTH | SMF_INITIATOR |
		SMF_FIRST_ENCRYPTED_INPUT | SMF_ENCRYPTED | SMF_RELEASE_PENDING_P2,
	  P(ID) | P(HASH), P(VID) | P(CR), PT(NONE),
	  EVENT_SA_REPLACE, main_inR3 },

	{ STATE_MAIN_I3, STATE_MAIN_I4,
	  SMF_DS_AUTH | SMF_INITIATOR |
		SMF_FIRST_ENCRYPTED_INPUT | SMF_ENCRYPTED | SMF_RELEASE_PENDING_P2,
	  P(ID) | P(SIG), P(VID) | P(CR) | P(CERT), PT(NONE),
	  EVENT_SA_REPLACE, main_inR3 },

	{ STATE_MAIN_I3, STATE_UNDEFINED,
	  SMF_PKE_AUTH | SMF_RPKE_AUTH | SMF_INITIATOR |
		SMF_FIRST_ENCRYPTED_INPUT | SMF_ENCRYPTED | SMF_RELEASE_PENDING_P2,
	  P(HASH), P(VID) | P(CR), PT(NONE),
	  EVENT_SA_REPLACE, unexpected /* ??? not yet implemented */ },

	/* STATE_MAIN_R3: can only get here due to packet loss */
	{ STATE_MAIN_R3, STATE_UNDEFINED,
	  SMF_ALL_AUTH | SMF_ENCRYPTED | SMF_RETRANSMIT_ON_DUPLICATE,
	  LEMPTY, LEMPTY,
	  PT(NONE), EVENT_NULL, unexpected },

	/* STATE_MAIN_I4: can only get here due to packet loss */
	{ STATE_MAIN_I4, STATE_UNDEFINED,
	  SMF_ALL_AUTH | SMF_INITIATOR | SMF_ENCRYPTED,
	  LEMPTY, LEMPTY,
	  PT(NONE), EVENT_NULL, unexpected },

	/***** Phase 1 Aggressive Mode *****/

	/* No initial state for aggr_outI1:
	 * SMF_DS_AUTH (RFC 2409 5.1) and SMF_PSK_AUTH (RFC 2409 5.4):
	 * -->HDR, SA, KE, Ni, IDii
	 *
	 * Not implemented:
	 * RFC 2409 5.2: --> HDR, SA, [ HASH(1),] KE, <IDii_b>Pubkey_r, <Ni_b>Pubkey_r
	 * RFC 2409 5.3: --> HDR, SA, [ HASH(1),] <Ni_b>Pubkey_r, <KE_b>Ke_i, <IDii_b>Ke_i [, <Cert-I_b>Ke_i ]
	 */

	/* STATE_AGGR_R0:
	 * SMF_PSK_AUTH: HDR, SA, KE, Ni, IDii
	 *           --> HDR, SA, KE, Nr, IDir, HASH_R
	 * SMF_DS_AUTH:  HDR, SA, KE, Nr, IDii
	 *           --> HDR, SA, KE, Nr, IDir, [CERT,] SIG_R
	 */
	{ STATE_AGGR_R0, STATE_AGGR_R1,
	  SMF_PSK_AUTH | SMF_DS_AUTH | SMF_REPLY,
	  P(SA) | P(KE) | P(NONCE) | P(ID), P(VID) | P(NATD_RFC), PT(NONE),
	  EVENT_v1_RETRANSMIT, aggr_inI1_outR1 },

	/* STATE_AGGR_I1:
	 * SMF_PSK_AUTH: HDR, SA, KE, Nr, IDir, HASH_R
	 *           --> HDR*, HASH_I
	 * SMF_DS_AUTH:  HDR, SA, KE, Nr, IDir, [CERT,] SIG_R
	 *           --> HDR*, [CERT,] SIG_I
	 */
	{ STATE_AGGR_I1, STATE_AGGR_I2,
	  SMF_PSK_AUTH | SMF_INITIATOR | SMF_OUTPUT_ENCRYPTED | SMF_REPLY |
		SMF_RELEASE_PENDING_P2,
	  P(SA) | P(KE) | P(NONCE) | P(ID) | P(HASH), P(VID) | P(NATD_RFC),
	  PT(NONE),
	  EVENT_SA_REPLACE, aggr_inR1_outI2 },

	{ STATE_AGGR_I1, STATE_AGGR_I2,
	  SMF_DS_AUTH | SMF_INITIATOR | SMF_OUTPUT_ENCRYPTED | SMF_REPLY |
		SMF_RELEASE_PENDING_P2,
	  P(SA) | P(KE) | P(NONCE) | P(ID) | P(SIG), P(VID) | P(NATD_RFC),
	  PT(NONE),
	  EVENT_SA_REPLACE, aggr_inR1_outI2 },

	/* STATE_AGGR_R1:
	 * SMF_PSK_AUTH: HDR*, HASH_I --> done
	 * SMF_DS_AUTH:  HDR*, SIG_I  --> done
	 */
	{ STATE_AGGR_R1, STATE_AGGR_R2,
	  SMF_PSK_AUTH | SMF_FIRST_ENCRYPTED_INPUT |
		SMF_ENCRYPTED | SMF_RELEASE_PENDING_P2,
	  P(HASH), P(VID) | P(NATD_RFC), PT(NONE),
	  EVENT_SA_REPLACE, aggr_inI2 },

	{ STATE_AGGR_R1, STATE_AGGR_R2,
	  SMF_DS_AUTH | SMF_FIRST_ENCRYPTED_INPUT |
		SMF_ENCRYPTED | SMF_RELEASE_PENDING_P2,
	  P(SIG), P(VID) | P(NATD_RFC), PT(NONE),
	  EVENT_SA_REPLACE, aggr_inI2 },

	/* STATE_AGGR_I2: can only get here due to packet loss */
	{ STATE_AGGR_I2, STATE_UNDEFINED,
	  SMF_ALL_AUTH | SMF_INITIATOR | SMF_RETRANSMIT_ON_DUPLICATE,
	  LEMPTY, LEMPTY, PT(NONE), EVENT_NULL, unexpected },

	/* STATE_AGGR_R2: can only get here due to packet loss */
	{ STATE_AGGR_R2, STATE_UNDEFINED,
	  SMF_ALL_AUTH,
	  LEMPTY, LEMPTY, PT(NONE), EVENT_NULL, unexpected },

	/***** Phase 2 Quick Mode *****/

	/* No state for quick_outI1:
	 * --> HDR*, HASH(1), SA, Nr [, KE ] [, IDci, IDcr ]
	 */

	/* STATE_QUICK_R0:
	 * HDR*, HASH(1), SA, Ni [, KE ] [, IDci, IDcr ] -->
	 * HDR*, HASH(2), SA, Nr [, KE ] [, IDci, IDcr ]
	 * Installs inbound IPsec SAs.
	 * Because it may suspend for asynchronous DNS, first_out_payload
	 * is set to NONE to suppress early emission of HDR*.
	 * ??? it is legal to have multiple SAs, but we don't support it yet.
	 */
	{ STATE_QUICK_R0, STATE_QUICK_R1,
	  SMF_ALL_AUTH | SMF_ENCRYPTED | SMF_REPLY
	  , P(HASH) | P(SA) | P(NONCE), /* P(SA) | */ P(KE) | P(ID) | P(
		  NATOA_RFC), PT(NONE)
	  , EVENT_v1_RETRANSMIT, quick_inI1_outR1 },

	/* STATE_QUICK_I1:
	 * HDR*, HASH(2), SA, Nr [, KE ] [, IDci, IDcr ] -->
	 * HDR*, HASH(3)
	 * Installs inbound and outbound IPsec SAs, routing, etc.
	 * ??? it is legal to have multiple SAs, but we don't support it yet.
	 */
	{ STATE_QUICK_I1, STATE_QUICK_I2,
	  SMF_ALL_AUTH | SMF_INITIATOR | SMF_ENCRYPTED | SMF_REPLY
	  , P(HASH) | P(SA) | P(NONCE), /* P(SA) | */ P(KE) | P(ID) | P(
		  NATOA_RFC), PT(HASH)
	  , EVENT_SA_REPLACE, quick_inR1_outI2 },

	/* STATE_QUICK_R1: HDR*, HASH(3) --> done
	 * Installs outbound IPsec SAs, routing, etc.
	 */
	{ STATE_QUICK_R1, STATE_QUICK_R2,
	  SMF_ALL_AUTH | SMF_ENCRYPTED,
	  P(HASH), LEMPTY, PT(NONE),
	  EVENT_SA_REPLACE, quick_inI2 },

	/* STATE_QUICK_I2: can only happen due to lost packet */
	{ STATE_QUICK_I2, STATE_UNDEFINED,
	  SMF_ALL_AUTH | SMF_INITIATOR | SMF_ENCRYPTED |
		SMF_RETRANSMIT_ON_DUPLICATE,
	  LEMPTY, LEMPTY, PT(NONE),
	  EVENT_NULL, unexpected },

	/* STATE_QUICK_R2: can only happen due to lost packet */
	{ STATE_QUICK_R2, STATE_UNDEFINED,
	  SMF_ALL_AUTH | SMF_ENCRYPTED,
	  LEMPTY, LEMPTY, PT(NONE),
	  EVENT_NULL, unexpected },

	/***** informational messages *****/

	/* Informational Exchange (RFC 2408 4.8):
	 * HDR N/D
	 * Unencrypted: must not occur after ISAKMP Phase 1 exchange of keying material.
	 */
	/* STATE_INFO: */
	{ STATE_INFO, STATE_UNDEFINED,
	  SMF_ALL_AUTH,
	  LEMPTY, LEMPTY, PT(NONE),
	  EVENT_NULL, informational },

	/* Informational Exchange (RFC 2408 4.8):
	 * HDR* N/D
	 */
	/* STATE_INFO_PROTECTED: */
	{ STATE_INFO_PROTECTED, STATE_UNDEFINED,
	  SMF_ALL_AUTH | SMF_ENCRYPTED,
	  P(HASH), LEMPTY, PT(NONE),
	  EVENT_NULL, informational },

	{ STATE_XAUTH_R0, STATE_XAUTH_R1,
	  SMF_ALL_AUTH | SMF_ENCRYPTED,
	  P(MCFG_ATTR) | P(HASH), P(VID), PT(NONE),
	  EVENT_NULL, xauth_inR0 }, /*Re-transmit may be done by previous state*/

	{ STATE_XAUTH_R1, STATE_MAIN_R3,
	  SMF_ALL_AUTH | SMF_ENCRYPTED,
	  P(MCFG_ATTR) | P(HASH), P(VID), PT(NONE),
	  EVENT_SA_REPLACE, xauth_inR1 },

#if 0
	/* for situation where there is XAUTH + ModeCFG */
	{ STATE_XAUTH_R2, STATE_XAUTH_R3,
	  SMF_ALL_AUTH | SMF_ENCRYPTED,
	  P(MCFG_ATTR) | P(HASH), P(VID), PT(NONE),
	  EVENT_SA_REPLACE, xauth_inR2 },

	{ STATE_XAUTH_R3, STATE_MAIN_R3,
	  SMF_ALL_AUTH | SMF_ENCRYPTED,
	  P(MCFG_ATTR) | P(HASH), P(VID), PT(NONE),
	  EVENT_SA_REPLACE, xauth_inR3 },
#endif

/* MODE_CFG_x:
 * Case R0:  Responder	->	Initiator
 *			<-	Req(addr=0)
 *	    Reply(ad=x)	->
 *
 * Case R1: Set(addr=x)	->
 *			<-	Ack(ok)
 */

	{ STATE_MODE_CFG_R0, STATE_MODE_CFG_R1,
	  SMF_ALL_AUTH | SMF_ENCRYPTED | SMF_REPLY,
	  P(MCFG_ATTR) | P(HASH), P(VID), PT(HASH),
	  EVENT_SA_REPLACE, modecfg_inR0 },

	{ STATE_MODE_CFG_R1, STATE_MODE_CFG_R2,
	  SMF_ALL_AUTH | SMF_ENCRYPTED,
	  P(MCFG_ATTR) | P(HASH), P(VID), PT(HASH),
	  EVENT_SA_REPLACE, modecfg_inR1 },

	{ STATE_MODE_CFG_R2, STATE_UNDEFINED,
	  SMF_ALL_AUTH | SMF_ENCRYPTED,
	  LEMPTY, LEMPTY, PT(NONE),
	  EVENT_NULL, unexpected },

	{ STATE_MODE_CFG_I1, STATE_MAIN_I4,
	  SMF_ALL_AUTH | SMF_ENCRYPTED | SMF_RELEASE_PENDING_P2,
	  P(MCFG_ATTR) | P(HASH), P(VID), PT(HASH),
	  EVENT_SA_REPLACE, modecfg_inR1 },

	{ STATE_XAUTH_I0, STATE_XAUTH_I1,
	  SMF_ALL_AUTH | SMF_ENCRYPTED | SMF_REPLY | SMF_RELEASE_PENDING_P2,
	  P(MCFG_ATTR) | P(HASH), P(VID), PT(HASH),
	  EVENT_SA_REPLACE, xauth_inI0 },

	{ STATE_XAUTH_I1, STATE_MAIN_I4,
	  SMF_ALL_AUTH | SMF_ENCRYPTED | SMF_REPLY | SMF_RELEASE_PENDING_P2,
	  P(MCFG_ATTR) | P(HASH), P(VID), PT(HASH),
	  EVENT_SA_REPLACE, xauth_inI1 },

#undef P
#undef PT
};

void init_ikev1(void)
{
	/* fill ike_microcode_index:
	 * make ike_microcode_index[s] point to first entry in
	 * v1_state_microcode_table for state s (backward scan makes this easier).
	 * Check that table is in order -- catch coding errors.
	 * For what it's worth, this routine is idempotent.
	 */
	const struct state_microcode *t;

	for (t = &v1_state_microcode_table[elemsof(v1_state_microcode_table) - 1];;)
	{
		passert(STATE_IKE_FLOOR <= t->state &&
			t->state < STATE_IKE_ROOF);
		ike_microcode_index[t->state - STATE_IKE_FLOOR] = t;
		if (t == v1_state_microcode_table)
			break;
		t--;
		passert(t[0].state <= t[1].state);
	}
}

static stf_status unexpected(struct msg_digest *md)
{
	loglog(RC_LOG_SERIOUS, "unexpected message received in state %s",
	       enum_name(&state_names, md->st->st_state));
	return STF_IGNORE;
}

/*
 * RFC 2408 Section 4.6
 *
 *  #   Initiator  Direction Responder  NOTE
 * (1)  HDR*; N/D     =>                Error Notification or Deletion
 */
static stf_status informational(struct msg_digest *md)
{
	struct payload_digest *const n_pld = md->chain[ISAKMP_NEXT_N];

	/* If the Notification Payload is not null... */
	if (n_pld != NULL) {
		pb_stream *const n_pbs = &n_pld->pbs;
		struct isakmp_notification *const n =
			&n_pld->payload.notification;
		struct state *st = md->st;    /* may be NULL */

		/* Switch on Notification Type (enum) */
		/* note that we _can_ get notification payloads unencrypted
		 * once we are at least in R3/I4.
		 * and that the handler is expected to treat them suspiciously.
		 */
		DBG(DBG_CONTROL, DBG_log("processing informational %s (%d)",
					 enum_name(&ikev1_notify_names,
						   n->isan_type),
					 n->isan_type));

		switch (n->isan_type) {
		case R_U_THERE:
			if (st == NULL) {
				loglog(RC_LOG_SERIOUS,
				       "received bogus  R_U_THERE informational message");
				return STF_IGNORE;
			}
			return dpd_inI_outR(st, n, n_pbs);

		case R_U_THERE_ACK:
			if (st == NULL) {
				loglog(RC_LOG_SERIOUS,
				       "received bogus R_U_THERE_ACK informational message");
				return STF_IGNORE;
			}
			return dpd_inR(st, n, n_pbs);

		case PAYLOAD_MALFORMED:
			if (st != NULL) {
				st->hidden_variables.st_malformed_received++;

				libreswan_log(
					"received %u malformed payload notifies",
					st->hidden_variables.st_malformed_received);

				if (st->hidden_variables.st_malformed_sent >
				    MAXIMUM_MALFORMED_NOTIFY / 2 &&
				    ((st->hidden_variables.st_malformed_sent +
				      st->hidden_variables.
				      st_malformed_received) >
				     MAXIMUM_MALFORMED_NOTIFY)) {
					libreswan_log(
						"too many malformed payloads (we sent %u and received %u",
						st->hidden_variables.st_malformed_sent,
						st->hidden_variables.st_malformed_received);
					delete_state(st);
					md->st = st = NULL;
				}
			}
			return STF_IGNORE;

		case ISAKMP_N_CISCO_LOAD_BALANCE:
			if (st != NULL && IS_ISAKMP_SA_ESTABLISHED(st->st_state)) {
				char *tmp_name;
				int tmp_whack_sock;
				struct connection *tmp_c;
				ip_address old_addr;

				/* Saving connection name and whack sock id */
				tmp_name = st->st_connection->name;
				tmp_whack_sock = dup_any(st->st_whack_sock);

				/* deleting ISAKMP SA with the current remote peer */
				delete_state(st);
				md->st = st = NULL;

				/* to find and store the connection associated with tmp_name */
				/* ??? how do we know that tmp_name hasn't been freed? */
				tmp_c = con_by_name(tmp_name, FALSE);

				DBG_cond_dump(DBG_PARSING,
					      "redirected remote end info:", n_pbs->cur + pbs_left(
						      n_pbs) - 4, 4);

				/* Current remote peer info */
				{

					ipstr_buf b;
					struct spd_route *tmp_spd =
						&tmp_c->spd;
					int count_spd = 0;

					do {
						DBG(DBG_CONTROLMORE,
						    DBG_log(
							    "spd route number: %d",
							    ++count_spd));

						/**that info**/
						DBG(DBG_CONTROLMORE,
						    DBG_log("that id kind: %d",
							    tmp_spd->that.id.kind));
						DBG(DBG_CONTROLMORE,
						    DBG_log("that id ipaddr: %s",
							    ipstr(&tmp_spd->that.id.ip_addr, &b)));
						if (tmp_spd->that.id.name.ptr
						    != NULL)
							DBG(DBG_CONTROLMORE,
							    DBG_dump_chunk(
								    "that id name",
								    tmp_spd->
								    that.id.
								    name));
						DBG(DBG_CONTROLMORE,
						    DBG_log("that host_addr: %s",
							    ipstr(&tmp_spd->that.host_addr, &b)));
						DBG(DBG_CONTROLMORE,
						    DBG_log("that nexthop: %s",
							    ipstr(&tmp_spd->that.host_nexthop, &b)));
						DBG(DBG_CONTROLMORE,
						    DBG_log("that srcip: %s",
							    ipstr(&tmp_spd->that.host_srcip, &b)));
						DBG(DBG_CONTROLMORE,
						    DBG_log("that client_addr: %s, maskbits:%d",
							    ipstr(&tmp_spd->that.client.addr, &b),
							    tmp_spd->that.
							    client.maskbits));
						DBG(DBG_CONTROLMORE,
						    DBG_log("that has_client: %d",
							    tmp_spd->that.
							    has_client));
						DBG(DBG_CONTROLMORE,
						    DBG_log("that has_client_wildcard: %d",
							    tmp_spd->that.
							    has_client_wildcard));
						DBG(DBG_CONTROLMORE,
						    DBG_log("that has_port_wildcard: %d",
							    tmp_spd->that.
							    has_port_wildcard));
						DBG(DBG_CONTROLMORE,
						    DBG_log("that has_id_wildcards: %d",
							    tmp_spd->that.
							    has_id_wildcards));

						tmp_spd = tmp_spd->next;
					} while (tmp_spd != NULL);

					if (tmp_c->interface != NULL) {
						DBG(DBG_CONTROLMORE,
						    DBG_log("Current interface_addr: %s",
							    ipstr(&tmp_c->interface->ip_addr, &b)));
					}

					if (tmp_c->gw_info != NULL) {
						DBG(DBG_CONTROLMORE, {
							    DBG_log("Current gw_client_addr: %s",
								    ipstr(&tmp_c->gw_info->client_id.ip_addr, &b));
							    DBG_log("Current gw_gw_addr: %s",
								    ipstr(&tmp_c->gw_info->gw_id.ip_addr, &b));
						    });
					}

				}

				/* storing old address for comparison purposes */
				old_addr = tmp_c->spd.that.host_addr;

				/* Decoding remote peer address info where connection has to be redirected to */
				memcpy(&tmp_c->spd.that.host_addr.u.v4.sin_addr.s_addr,
					(u_int32_t *)(n_pbs->cur +
						      pbs_left(n_pbs) - 4),
					sizeof(tmp_c->spd.that.host_addr.u.v4.
					       sin_addr.
					       s_addr));

				/* Modifying connection info to store the redirected remote peer info */
				DBG(DBG_CONTROLMORE,
				    DBG_log("Old host_addr_name : %s",
					    tmp_c->spd.that.host_addr_name));
				tmp_c->spd.that.host_addr_name = NULL;
				tmp_c->spd.that.id.ip_addr =
					tmp_c->spd.that.host_addr;

				DBG(DBG_CONTROLMORE, {
					ipstr_buf b;
					if (sameaddr(&tmp_c->spd.this.
						     host_nexthop,
						     &old_addr)) {
						DBG_log("Old remote addr %s",
							ipstr(&old_addr, &b));
						DBG_log("Old this host next hop %s",
							ipstr(&tmp_c->spd.this.host_nexthop, &b));
						tmp_c->spd.this.host_nexthop = tmp_c->spd.that.host_addr;
						DBG_log("New this host next hop %s",
							ipstr(&tmp_c->spd.this.host_nexthop, &b));
					}

					if (sameaddr(&tmp_c->spd.that.
						     host_srcip,
						     &old_addr)) {
						DBG_log("Old that host srcip %s",
							ipstr(&tmp_c->spd.that.host_srcip, &b));
						tmp_c->spd.that.host_srcip = tmp_c->spd.that.host_addr;
						DBG_log("New that host srcip %s",
							ipstr(&tmp_c->spd.that.host_srcip, &b));
					}

					if (sameaddr(&tmp_c->spd.that.
						     client.addr,
						     &old_addr)) {
						DBG_log("Old that client ip %s",
							ipstr(&tmp_c->spd.that.client.addr, &b));
						tmp_c->spd.that.client.addr = tmp_c->spd.that.host_addr;
						DBG_log("New that client ip %s",
							ipstr(&tmp_c->spd.that.client.addr, &b));
					}
				});

				tmp_c->host_pair->him.addr =
					tmp_c->spd.that.host_addr;

				/* Initiating connection to the redirected peer */
				initiate_connection(tmp_name, tmp_whack_sock,
						    LEMPTY, pcim_demand_crypto);
				return STF_IGNORE;
			}

		default:
			if (st != NULL &&
			    (st->st_connection->extra_debugging &
			     IMPAIR_DIE_ONINFO)) {
				loglog(RC_LOG_SERIOUS,
				       "received unhandled informational notification payload %d: '%s'",
				       n->isan_type,
				       enum_name(&ikev1_notify_names,
						 n->isan_type));
				return STF_FATAL;
			}
			loglog(RC_LOG_SERIOUS,
			       "received and ignored informational message");
			return STF_IGNORE;
		}
	} else {
		loglog(RC_LOG_SERIOUS,
		       "received and ignored empty informational notification payload");
		return STF_IGNORE;
	}
}

/* create output HDR as replica of input HDR - IKEv1 only */
void ikev1_echo_hdr(struct msg_digest *md, bool enc, u_int8_t np)
{
	struct isakmp_hdr hdr = md->hdr; /* mostly same as incoming header */

	/* make sure we start with a clean buffer */
	zero(&reply_buffer);
	init_pbs(&reply_stream, reply_buffer, sizeof(reply_buffer),
		 "reply packet");

	hdr.isa_flags = 0; /* zero all flags */
	if (enc)
		hdr.isa_flags |= ISAKMP_FLAGS_v1_ENCRYPTION;

	if (DBGP(IMPAIR_SEND_BOGUS_ISAKMP_FLAG)) {
		hdr.isa_flags |= ISAKMP_FLAGS_RESERVED_BIT6;
	}

	/* there is only one IKEv1 version, and no new one will ever come - no need to set version */
	hdr.isa_np = np;
	if (!out_struct(&hdr, &isakmp_hdr_desc, &reply_stream, &md->rbody))
		impossible(); /* surely must have room and be well-formed */
}

/* process an input packet, possibly generating a reply.
 *
 * If all goes well, this routine eventually calls a state-specific
 * transition function.
 *
 * This routine will not release_any_md(mdp).  It is expected that its
 * caller will do this.  In fact, it will zap *mdp to NULL if it thinks
 * **mdp should not be freed.  So the caller should be prepared for
 * *mdp being set to NULL.
 */
void process_v1_packet(struct msg_digest **mdp)
{
	struct msg_digest *md = *mdp;
	const struct state_microcode *smc;
	bool new_iv_set = FALSE;
	struct state *st = NULL;
	enum state_kind from_state = STATE_UNDEFINED;   /* state we started in */

#define SEND_NOTIFICATION(t) { \
		if (st != NULL) \
			send_notification_from_state(st, from_state, t); \
		else \
			send_notification_from_md(md, t); }

	switch (md->hdr.isa_xchg) {
#ifdef NOTYET
	case ISAKMP_XCHG_NONE:
	case ISAKMP_XCHG_BASE:
	case ISAKMP_XCHG_AO:
#endif

	case ISAKMP_XCHG_AGGR:
	case ISAKMP_XCHG_IDPROT: /* part of a Main Mode exchange */
		if (md->hdr.isa_msgid != v1_MAINMODE_MSGID) {
			libreswan_log(
				"Message ID was 0x%08lx but should be zero in phase 1",
				(unsigned long) md->hdr.isa_msgid);
			SEND_NOTIFICATION(INVALID_MESSAGE_ID);
			return;
		}

		if (is_zero_cookie(md->hdr.isa_icookie)) {
			libreswan_log(
				"Initiator Cookie must not be zero in phase 1 message");
			SEND_NOTIFICATION(INVALID_COOKIE);
			return;
		}

		if (is_zero_cookie(md->hdr.isa_rcookie)) {
			/* initial message from initiator
			 * ??? what if this is a duplicate of another message?
			 */
			if (md->hdr.isa_flags & ISAKMP_FLAGS_v1_ENCRYPTION) {
				libreswan_log("initial phase 1 message is invalid:"
					      " its Encrypted Flag is on");
				SEND_NOTIFICATION(INVALID_FLAGS);
				return;
			}

			/* don't build a state until the message looks tasty */
			from_state = (md->hdr.isa_xchg == ISAKMP_XCHG_IDPROT ?
				      STATE_MAIN_R0 : STATE_AGGR_R0);
		} else {
			/* not an initial message */

			st = find_state_ikev1(md->hdr.isa_icookie,
					      md->hdr.isa_rcookie,
					      md->hdr.isa_msgid);

			if (st == NULL) {
				/* perhaps this is a first message from the responder
				 * and contains a responder cookie that we've not yet seen.
				 */
				st = find_state_ikev1(md->hdr.isa_icookie,
						      zero_cookie,
						      md->hdr.isa_msgid);

				if (st == NULL) {
					libreswan_log(
						"phase 1 message is part of an unknown exchange");
					/* XXX Could send notification back */
					return;
				}
			}
			set_cur_state(st);
			from_state = st->st_state;
		}
		break;

	case ISAKMP_XCHG_INFO:  /* an informational exchange */
		st = ikev1_find_info_state(md->hdr.isa_icookie, md->hdr.isa_rcookie,
				     &md->sender, v1_MAINMODE_MSGID);

		if (st == NULL) {
			/*
			 * might be an informational response to our first
			 * message, in which case, we don't know the rcookie yet.
			 */
			st = find_state_ikev1(md->hdr.isa_icookie, zero_cookie,
					      v1_MAINMODE_MSGID);
		}

		if (st != NULL)
			set_cur_state(st);

		if (md->hdr.isa_flags & ISAKMP_FLAGS_v1_ENCRYPTION) {
			bool quiet = (st == NULL ||
                                     (st->st_connection->policy & POLICY_OPPORTUNISTIC));

			if (st == NULL) {
				if (!quiet) {
					libreswan_log(
						"Informational Exchange is for an unknown (expired?) SA with MSGID:0x%08lx",
							(unsigned long)md->hdr.isa_msgid);
				}

				/* Let's try to log some info about these to track them down */
				DBG(DBG_PARSING, {
					    DBG_dump("- unknown SA's md->hdr.isa_icookie:",
						    md->hdr.isa_icookie,
						    COOKIE_SIZE);
					    DBG_dump("- unknown SA's md->hdr.isa_rcookie:",
						    md->hdr.isa_rcookie,
						    COOKIE_SIZE);
				    });

				/* XXX Could send notification back */
				return;
			}

			if (!IS_ISAKMP_ENCRYPTED(st->st_state)) {
				if (!quiet) {
					loglog(RC_LOG_SERIOUS, "encrypted Informational Exchange message is invalid because no key is known");
				}
				/* XXX Could send notification back */
				return;
			}

			if (md->hdr.isa_msgid == v1_MAINMODE_MSGID) {
				if (!quiet) {
					loglog(RC_LOG_SERIOUS, "Informational Exchange message is invalid because it has a Message ID of 0");
				}
				/* XXX Could send notification back */
				return;
			}

			if (!unique_msgid(st, md->hdr.isa_msgid)) {
				if (!quiet) {
					loglog(RC_LOG_SERIOUS, "Informational Exchange message is invalid because it has a previously used Message ID (0x%08lx)",
						(unsigned long)md->hdr.isa_msgid);
				}
				/* XXX Could send notification back */
				return;
			}
			st->st_msgid_reserved = FALSE;

			init_phase2_iv(st, &md->hdr.isa_msgid);
			new_iv_set = TRUE;

			from_state = STATE_INFO_PROTECTED;
		} else {
			if (st != NULL &&
			    IS_ISAKMP_AUTHENTICATED(st->st_state)) {
				if ((st->st_connection->policy & POLICY_OPPORTUNISTIC) == LEMPTY) {
					loglog(RC_LOG_SERIOUS, "Informational Exchange message must be encrypted");
				}
				/* XXX Could send notification back */
				return;
			}
			from_state = STATE_INFO;
		}
		break;

	case ISAKMP_XCHG_QUICK: /* part of a Quick Mode exchange */

		if (is_zero_cookie(md->hdr.isa_icookie)) {
			DBG(DBG_CONTROL, DBG_log(
				"Quick Mode message is invalid because it has an Initiator Cookie of 0"));
			SEND_NOTIFICATION(INVALID_COOKIE);
			return;
		}

		if (is_zero_cookie(md->hdr.isa_rcookie)) {
			DBG(DBG_CONTROL, DBG_log(
				"Quick Mode message is invalid because it has a Responder Cookie of 0"));
			SEND_NOTIFICATION(INVALID_COOKIE);
			return;
		}

		if (md->hdr.isa_msgid == v1_MAINMODE_MSGID) {
			DBG(DBG_CONTROL, DBG_log(
				"Quick Mode message is invalid because it has a Message ID of 0"));
			SEND_NOTIFICATION(INVALID_MESSAGE_ID);
			return;
		}

		st = find_state_ikev1(md->hdr.isa_icookie, md->hdr.isa_rcookie,
				      md->hdr.isa_msgid);

		if (st == NULL) {
			/* No appropriate Quick Mode state.
			 * See if we have a Main Mode state.
			 * ??? what if this is a duplicate of another message?
			 */
			st = find_state_ikev1(md->hdr.isa_icookie,
					      md->hdr.isa_rcookie,
					      v1_MAINMODE_MSGID);

			if (st == NULL) {
				DBG(DBG_CONTROL, DBG_log(
					"Quick Mode message is for a non-existent (expired?) ISAKMP SA"));
				/* XXX Could send notification back */
				return;
			}

			if (st->st_oakley.doing_xauth) {
				DBG(DBG_CONTROL, DBG_log(
					"Cannot do Quick Mode until XAUTH done."));
				return;
			}

			/* Have we just given an IP address to peer? */
			if (st->st_state == STATE_MODE_CFG_R2) {
				/* ISAKMP is up... */
				change_state(st, STATE_MAIN_R3);
			}

#ifdef SOFTREMOTE_CLIENT_WORKAROUND
			/* See: http://popoludnica.pl/?id=10100110 */
			if (st->st_state == STATE_MODE_CFG_R1) {
				libreswan_log(
					"SoftRemote workaround: Cannot do Quick Mode until MODECFG done.");
				return;
			}
#endif

			set_cur_state(st);

			if (!IS_ISAKMP_SA_ESTABLISHED(st->st_state)) {
				if (DBGP(DBG_OPPO) || (st->st_connection->policy & POLICY_OPPORTUNISTIC) == LEMPTY) {
					loglog(RC_LOG_SERIOUS, "Quick Mode message is unacceptable because it is for an incomplete ISAKMP SA");
				}
				SEND_NOTIFICATION(PAYLOAD_MALFORMED /* XXX ? */);
				return;
			}

			if (!unique_msgid(st, md->hdr.isa_msgid)) {
				if (DBGP(DBG_OPPO) || (st->st_connection->policy & POLICY_OPPORTUNISTIC) == LEMPTY) {
					loglog(RC_LOG_SERIOUS, "Quick Mode I1 message is unacceptable because it uses a previously used Message ID 0x%08lx (perhaps this is a duplicated packet)",
						(unsigned long) md->hdr.isa_msgid);
				}
				SEND_NOTIFICATION(INVALID_MESSAGE_ID);
				return;
			}
			st->st_msgid_reserved = FALSE;

			/* Quick Mode Initial IV */
			init_phase2_iv(st, &md->hdr.isa_msgid);
			new_iv_set = TRUE;

			from_state = STATE_QUICK_R0;
		} else {
			if (st->st_oakley.doing_xauth) {
				if (DBGP(DBG_OPPO) ||
				    (st->st_connection->policy & POLICY_OPPORTUNISTIC) == LEMPTY) {
					libreswan_log("Cannot do Quick Mode until XAUTH done.");
				}
				return;
			}
			set_cur_state(st);
			from_state = st->st_state;
		}

		break;

	case ISAKMP_XCHG_MODE_CFG:
		if (is_zero_cookie(md->hdr.isa_icookie)) {
			DBG(DBG_CONTROL, DBG_log("Mode Config message is invalid because it has an Initiator Cookie of 0"));
			/* XXX Could send notification back */
			return;
		}

		if (is_zero_cookie(md->hdr.isa_rcookie)) {
			DBG(DBG_CONTROL, DBG_log("Mode Config message is invalid because it has a Responder Cookie of 0"));
			/* XXX Could send notification back */
			return;
		}

		if (md->hdr.isa_msgid == 0) {
			DBG(DBG_CONTROL, DBG_log("Mode Config message is invalid because it has a Message ID of 0"));
			/* XXX Could send notification back */
			return;
		}

		st = ikev1_find_info_state(md->hdr.isa_icookie, md->hdr.isa_rcookie,
				     &md->sender, md->hdr.isa_msgid);

		if (st == NULL) {
			DBG(DBG_CONTROL, DBG_log(
				"No appropriate Mode Config state yet.See if we have a Main Mode state"));
			/* No appropriate Mode Config state.
			 * See if we have a Main Mode state.
			 * ??? what if this is a duplicate of another message?
			 */
			st = ikev1_find_info_state(md->hdr.isa_icookie,
					     md->hdr.isa_rcookie,
					     &md->sender, 0);

			if (st == NULL) {
				DBG(DBG_CONTROL, DBG_log(
					"Mode Config message is for a non-existent (expired?) ISAKMP SA"));
				/* XXX Could send notification back */
				return;
			}

			set_cur_state(st);

			DBG(DBG_CONTROLMORE, DBG_log(" processing received "
						     "isakmp_xchg_type %s.",
						     enum_show(&ikev1_exchange_names,
							       md->hdr.isa_xchg)));
			DBG(DBG_CONTROLMORE, DBG_log(" this is a%s%s%s%s",
						     st->st_connection->spd.
						     this.xauth_server ?
						     " xauthserver" : "",
						     st->st_connection->spd.
						     this.xauth_client ?
						     " xauthclient" : "",
						     st->st_connection->spd.
						     this.modecfg_server ?
						     " modecfgserver" : "",
						     st->st_connection->spd.
						     this.modecfg_client  ?
						     " modecfgclient" : ""
						     ));

			if (!IS_ISAKMP_SA_ESTABLISHED(st->st_state)) {
				DBG(DBG_CONTROLMORE, DBG_log(
					"Mode Config message is unacceptable because it is for an incomplete ISAKMP SA (state=%s)",
				       enum_name(&state_names, st->st_state)));
				/* XXX Could send notification back */
				return;
			}
			DBG(DBG_CONTROLMORE, DBG_log(" call  init_phase2_iv"));
			init_phase2_iv(st, &md->hdr.isa_msgid);
			new_iv_set = TRUE;

			/*
			 * okay, now we have to figure out if we are receiving a bogus
			 * new message in an oustanding XAUTH server conversation
			 * (i.e. a reply to our challenge)
			 * (this occurs with some broken other implementations).
			 *
			 * or if receiving for the first time, an XAUTH challenge.
			 *
			 * or if we are getting a MODECFG request.
			 *
			 * we distinguish these states because we cannot both be an
			 * XAUTH server and client, and our policy tells us which
			 * one we are.
			 *
			 * to complicate further, it is normal to start a new msgid
			 * when going from one state to another, or when restarting
			 * the challenge.
			 *
			 */

			if (st->st_connection->spd.this.xauth_server &&
			    st->st_state == STATE_XAUTH_R1 &&
			    st->quirks.xauth_ack_msgid) {
				from_state = STATE_XAUTH_R1;
				DBG(DBG_CONTROLMORE, DBG_log(
					" set from_state to %s state is STATE_XAUTH_R1 and quirks.xauth_ack_msgid is TRUE",
					    enum_name(&state_names,
						      st->st_state
						      )));
			} else if (st->st_connection->spd.this.xauth_client
				   &&
				   IS_PHASE1(st->st_state)) {
				from_state = STATE_XAUTH_I0;
				DBG(DBG_CONTROLMORE, DBG_log(
					" set from_state to %s this is xauthclient and IS_PHASE1() is TRUE",
					    enum_name(&state_names,
						      st->st_state
						      )));
			} else if (st->st_connection->spd.this.xauth_client
				   &&
				   st->st_state == STATE_XAUTH_I1) {
				/*
				 * in this case, we got a new MODECFG message after I0, maybe
				 * because it wants to start over again.
				 */
				from_state = STATE_XAUTH_I0;
				DBG(DBG_CONTROLMORE, DBG_log(
					" set from_state to %s this is xauthclient and state == STATE_XAUTH_I1",
					    enum_name(&state_names,
						      st->st_state
						      )));
			} else if (st->st_connection->spd.this.modecfg_server
				   &&
				   IS_PHASE1(st->st_state)) {
				from_state = STATE_MODE_CFG_R0;
				DBG(DBG_CONTROLMORE, DBG_log(
					" set from_state to %s this is modecfgserver and IS_PHASE1() is TRUE",
					    enum_name(&state_names,
						      st->st_state
						      )));
			} else if (st->st_connection->spd.this.modecfg_client
				   &&
				   IS_PHASE1(st->st_state)) {
				from_state = STATE_MODE_CFG_R1;
				DBG(DBG_CONTROLMORE, DBG_log(
					" set from_state to %s this is modecfgclient and IS_PHASE1() is TRUE",
					    enum_name(&state_names,
						      st->st_state
						      )));
			} else {
				DBG(DBG_CONTROLMORE, DBG_log(
					"received isakmp_xchg_type %s",
					    enum_show(&ikev1_exchange_names,
						      md->hdr.isa_xchg)));
				DBG(DBG_CONTROLMORE, DBG_log(
					"this is a%s%s%s%s in state %s. Reply with UNSUPPORTED_EXCHANGE_TYPE",
					    st->st_connection
					    ->spd.this.xauth_server ?
					    " xauthserver" : "",
					    st->st_connection
					    ->spd.this.xauth_client ?
					    " xauthclient" : "",
					    st->st_connection
					    ->spd.this.modecfg_server ?
					    " modecfgserver" :
					    "",
					    st->st_connection
					    ->spd.this.modecfg_client  ?
					    " modecfgclient" :
					    "",
					    enum_name(&
						      state_names,
						      st->st_state)
					    ));
				return;
			}
		} else {
			if (st->st_connection->spd.this.xauth_server &&
<<<<<<< HEAD
			    IS_PHASE1(st->st_state)) {
				/* Switch from Phase1 to Mode Config */
				libreswan_log(
					"We were in phase 1, with no state, so we went to XAUTH_R0");
=======
			    IS_PHASE1(st->st_state)) { /* Switch from Phase1 to Mode Config */
				DBG(DBG_CONTROL, DBG_log(
					"We were in phase 1, with no state, so we went to XAUTH_R0"));
>>>>>>> 5bffc342
				change_state(st, STATE_XAUTH_R0);
			}

			/* otherweise, this is fine, we continue in the state we are in */
			set_cur_state(st);
			from_state = st->st_state;
		}

		break;

	case ISAKMP_XCHG_NGRP:
	default:
		DBG(DBG_CONTROL, DBG_log("unsupported exchange type %s in message",
			      enum_show(&ikev1_exchange_names, md->hdr.isa_xchg)));
		SEND_NOTIFICATION(UNSUPPORTED_EXCHANGE_TYPE);
		return;
	}

	/* We have found a from_state, and perhaps a state object.
	 * If we need to build a new state object,
	 * we wait until the packet has been sanity checked.
	 */

	/* We don't support the Commit Flag.  It is such a bad feature.
	 * It isn't protected -- neither encrypted nor authenticated.
	 * A man in the middle turns it on, leading to DoS.
	 * We just ignore it, with a warning.
	 */
	if (md->hdr.isa_flags & ISAKMP_FLAGS_v1_COMMIT)
		DBG(DBG_CONTROL, DBG_log(
			"IKE message has the Commit Flag set but Pluto doesn't implement this feature due to security concerns; ignoring flag"));


	/* Handle IKE fragmentation payloads */
	if (md->hdr.isa_np == ISAKMP_NEXT_IKE_FRAGMENTATION) {
		struct isakmp_ikefrag fraghdr;
		struct ike_frag *ike_frag, **i;
		int last_frag_index = 0;  /* index of the last fragment */
		pb_stream frag_pbs;

		if (st == NULL) {
			DBG(DBG_CONTROL, DBG_log(
				"received IKE fragment, but have no state. Ignoring packet."));
			return;
		}

		if ((st->st_connection->policy & POLICY_IKE_FRAG_ALLOW) == 0) {
			DBG(DBG_CONTROL, DBG_log(
			       "discarding IKE fragment packet - fragmentation not allowed by local policy (ike_frag=no)"));
			return;
		}

		if (!in_struct(&fraghdr, &isakmp_ikefrag_desc,
			       &md->message_pbs, &frag_pbs) ||
		    pbs_room(&frag_pbs) != fraghdr.isafrag_length ||
		    fraghdr.isafrag_np != 0 ||
		    fraghdr.isafrag_number == 0 || fraghdr.isafrag_number >
		    16) {
			SEND_NOTIFICATION(PAYLOAD_MALFORMED);
			return;
		}

		DBG(DBG_CONTROL,
		    DBG_log("received IKE fragment id '%d', number '%u'%s",
			    fraghdr.isafrag_id,
			    fraghdr.isafrag_number,
			    (fraghdr.isafrag_flags == 1) ? "(last)" : ""));

		ike_frag = alloc_thing(struct ike_frag, "ike_frag");
		ike_frag->md = md;
		ike_frag->index = fraghdr.isafrag_number;
		ike_frag->last = (fraghdr.isafrag_flags & 1);
		ike_frag->size = pbs_left(&frag_pbs);
		ike_frag->data = frag_pbs.cur;

#if 0
/* is this ever hit? It was wrongly checking one byte instead of 4 bytes of marker */
		/* Strip non-ESP marker from first fragment */
		if (md->iface->ike_float && ike_frag->index == 1 &&
		    (ike_frag->size >= NON_ESP_MARKER_SIZE &&
		     memeq(non_ESP_marker, ike_frag->data,
			    NON_ESP_MARKER_SIZE))) {
			ike_frag->data += NON_ESP_MARKER_SIZE;
			ike_frag->size -= NON_ESP_MARKER_SIZE;
		}
#endif

		/* Add the fragment to the state */
		i = &st->ike_frags;
		for (;;) {
			if (ike_frag != NULL) {
				/* Still looking for a place to insert ike_frag */
				if (*i == NULL ||
				    (*i)->index > ike_frag->index) {
					ike_frag->next = *i;
					*i = ike_frag;
					ike_frag = NULL;
				} else if ((*i)->index == ike_frag->index) {
					/* Replace fragment with same index */
					struct ike_frag *old = *i;

					ike_frag->next = old->next;
					*i = ike_frag;
					release_md(old->md);
					pfree(old);
					ike_frag = NULL;
				}
			}

			if (*i == NULL)
				break;

			if ((*i)->last)
				last_frag_index = (*i)->index;

			i = &(*i)->next;
		}

		/* We have the last fragment, reassemble if complete */
		if (last_frag_index != 0) {
			size_t size = 0;
			int prev_index = 0;
			struct ike_frag *frag;

			for (frag = st->ike_frags; frag; frag = frag->next) {
				size += frag->size;
				if (frag->index != ++prev_index) {
					break; /* fragment list incomplete */
				} else if (frag->index == last_frag_index) {
					struct msg_digest *whole_md = alloc_md();
					u_int8_t *buffer = alloc_bytes(size,
								       "IKE fragments buffer");
					size_t offset = 0;

					whole_md->iface = frag->md->iface;
					whole_md->sender = frag->md->sender;
					whole_md->sender_port =
						frag->md->sender_port;

					/* Reassemble fragments in buffer */
					frag = st->ike_frags;
					while (frag != NULL &&
					       frag->index <= last_frag_index)
					{
						passert(offset + frag->size <=
							size);
						memcpy(buffer + offset,
						       frag->data, frag->size);
						offset += frag->size;
						frag = frag->next;
					}

					init_pbs(&whole_md->packet_pbs, buffer, size,
						 "packet");

					process_packet(&whole_md);
					release_any_md(&whole_md);
					release_fragments(st);
					/* optimize: if receiving fragments, immediately respond with fragments too */
					st->st_seen_fragments = TRUE;
					DBG(DBG_CONTROL, DBG_log(
						" updated IKE fragment state to respond using fragments without waiting for re-transmits"));
					break;
				}
			}
		}

		/* Don't release the md, taken care of by the ike_frag code */
		/* ??? I'm not sure -- DHR */
		*mdp = NULL;
		return;
	}

	/* Set smc to describe this state's properties.
	 * Look up the appropriate microcode based on state and
	 * possibly Oakley Auth type.
	 */
	passert(STATE_IKE_FLOOR <= from_state && from_state <= STATE_IKE_ROOF);
	smc = ike_microcode_index[from_state - STATE_IKE_FLOOR];

	if (st != NULL) {
		oakley_auth_t baseauth =
			xauth_calcbaseauth(st->st_oakley.auth);

		while (!LHAS(smc->flags, baseauth)) {
			smc++;
			passert(smc->state == from_state);
		}
	}

	if (state_busy(st))
		return;

	/* Detect and handle duplicated packets.
	 * This won't work for the initial packet of an exchange
	 * because we won't have a state object to remember it.
	 * If we are in a non-receiving state (terminal), and the preceding
	 * state did transmit, then the duplicate may indicate that that
	 * transmission wasn't received -- retransmit it.
	 * Otherwise, just discard it.
	 * ??? Notification packets are like exchanges -- I hope that
	 * they are idempotent!
	 */
	if (st != NULL &&
	    st->st_rpacket.ptr != NULL &&
	    st->st_rpacket.len == pbs_room(&md->packet_pbs) &&
	    memeq(st->st_rpacket.ptr, md->packet_pbs.start,
		   st->st_rpacket.len)) {
		if (smc->flags & SMF_RETRANSMIT_ON_DUPLICATE) {
			if (st->st_retransmit < MAXIMUM_v1_ACCEPED_DUPLICATES) {
				st->st_retransmit++;
				loglog(RC_RETRANSMISSION,
				       "retransmitting in response to duplicate packet; already %s",
				       enum_name(&state_names, st->st_state));
				resend_ike_v1_msg(st,
						  "retransmit in response to duplicate");
			} else {
				loglog(RC_LOG_SERIOUS,
				       "discarding duplicate packet -- exhausted retransmission; already %s",
				       enum_name(&state_names, st->st_state));
			}
		} else {
			loglog(RC_LOG_SERIOUS,
			       "discarding duplicate packet; already %s",
			       enum_name(&state_names, st->st_state));
		}
		return;
	}

	/* save values for use in resumption of processing below.
	 * (may be suspended due to crypto operation not yet complete)
	 */
	md->st = st;
	md->from_state = from_state;
	md->smc = smc;
	md->new_iv_set = new_iv_set;

	/*
	 * look for encrypt packets. We cannot handle them if we have not
	 * yet calculated the skeyids. We will just store the packet in
	 * the suspended state, since the calculation is likely underway.
	 *
	 * note that this differs from above, because skeyid is calculated
	 * in between states. (or will be, once DH is async)
	 *
	 */
	if ((md->hdr.isa_flags & ISAKMP_FLAGS_v1_ENCRYPTION) &&
	    st != NULL && !st->hidden_variables.st_skeyid_calculated ) {
		DBG(DBG_CRYPT | DBG_CONTROL, {
			ipstr_buf b;
			DBG_log("received encrypted packet from %s:%u but exponentiation still in progress",
				ipstr(&md->sender, &b),
				(unsigned)md->sender_port);
		});

		/* if there was a previous packet, let it go, and go with most
		 * recent one.
		 */
		if (st->st_suspended_md != NULL) {
			DBG(DBG_CONTROL,
			    DBG_log("releasing suspended operation before completion: %p",
				    st->st_suspended_md));
			release_any_md(&st->st_suspended_md);
		}

		set_suspended(st, md);
		*mdp = NULL;
		return;
	}

	process_packet_tail(mdp);
	/* our caller will release_any_md(mdp); */
}

/*
 * This routine will not release_any_md(mdp).  It is expected that its
 * caller will do this.  In fact, it will zap *mdp to NULL if it thinks
 * **mdp should not be freed.  So the caller should be prepared for
 * *mdp being set to NULL.
 */
void process_packet_tail(struct msg_digest **mdp)
{
	struct msg_digest *md = *mdp;
	struct state *st = md->st;
	enum state_kind from_state = md->from_state;
	const struct state_microcode *smc = md->smc;
	bool new_iv_set = md->new_iv_set;
	bool self_delete = FALSE;

	if (md->hdr.isa_flags & ISAKMP_FLAGS_v1_ENCRYPTION) {
		DBG(DBG_CRYPT, {
			ipstr_buf b;
			DBG_log("received encrypted packet from %s:%u",
				ipstr(&md->sender, &b),
				(unsigned)md->sender_port);
		});

		if (st == NULL) {
			libreswan_log(
				"discarding encrypted message for an unknown ISAKMP SA");
			SEND_NOTIFICATION(PAYLOAD_MALFORMED /* XXX ? */);
			return;
		}
		if (st->st_skey_ei_nss == NULL) {
			loglog(RC_LOG_SERIOUS, "discarding encrypted message"
			       " because we haven't yet negotiated keying material");
			SEND_NOTIFICATION(INVALID_FLAGS);
			return;
		}

		/* Mark as encrypted */
		md->encrypted = TRUE;

		DBG(DBG_CRYPT,
		    DBG_log("decrypting %u bytes using algorithm %s",
			    (unsigned) pbs_left(&md->message_pbs),
			    enum_show(&oakley_enc_names,
				      st->st_oakley.encrypt)));

		/* do the specified decryption
		 *
		 * IV is from st->st_iv or (if new_iv_set) st->st_new_iv.
		 * The new IV is placed in st->st_new_iv
		 *
		 * See RFC 2409 "IKE" Appendix B
		 *
		 * XXX The IV should only be updated really if the packet
		 * is successfully processed.
		 * We should keep this value, check for a success return
		 * value from the parsing routines and then replace.
		 *
		 * Each post phase 1 exchange generates IVs from
		 * the last phase 1 block, not the last block sent.
		 */
		{
			const struct encrypt_desc *e = st->st_oakley.encrypter;

			if (pbs_left(&md->message_pbs) % e->enc_blocksize != 0)
			{
				loglog(RC_LOG_SERIOUS,
				       "malformed message: not a multiple of encryption blocksize");
				SEND_NOTIFICATION(PAYLOAD_MALFORMED);
				return;
			}

			/* XXX Detect weak keys */

			/* grab a copy of raw packet (for duplicate packet detection) */
			clonetochunk(md->raw_packet, md->packet_pbs.start,
				     pbs_room(&md->packet_pbs), "raw packet");

			/* Decrypt everything after header */
			if (!new_iv_set) {
				if (st->st_iv_len == 0) {
					init_phase2_iv(st, &md->hdr.isa_msgid);
				} else {
					/* use old IV */
					restore_new_iv(st, st->st_iv, st->st_iv_len);
				}
			}

			crypto_cbc_encrypt(e, FALSE, md->message_pbs.cur,
					   pbs_left(&md->message_pbs), st);

		}

		DBG_cond_dump(DBG_CRYPT, "decrypted:\n", md->message_pbs.cur,
			      md->message_pbs.roof - md->message_pbs.cur);

		DBG_cond_dump(DBG_CRYPT, "next IV:",
			      st->st_new_iv, st->st_new_iv_len);
	} else {
		/* packet was not encryped -- should it have been? */

		if (smc->flags & SMF_INPUT_ENCRYPTED) {
			loglog(RC_LOG_SERIOUS,
			       "packet rejected: should have been encrypted");
			SEND_NOTIFICATION(INVALID_FLAGS);
			return;
		}
	}

	/* Digest the message.
	 * Padding must be removed to make hashing work.
	 * Padding comes from encryption (so this code must be after decryption).
	 * Padding rules are described before the definition of
	 * struct isakmp_hdr in packet.h.
	 */
	{
		struct payload_digest *pd = md->digest;
		enum next_payload_types_ikev1 np = md->hdr.isa_np;
		lset_t needed = smc->req_payloads;
		const char *excuse =
			LIN(SMF_PSK_AUTH | SMF_FIRST_ENCRYPTED_INPUT,
			    smc->flags) ?
			"probable authentication failure (mismatch of preshared secrets?): "
			:
			"";

		while (np != ISAKMP_NEXT_NONE) {
			struct_desc *sd = v1_payload_desc(np);

			if (pd == &md->digest[PAYLIMIT]) {
				loglog(RC_LOG_SERIOUS,
				       "more than %d payloads in message; ignored",
				       PAYLIMIT);
				SEND_NOTIFICATION(PAYLOAD_MALFORMED);
				return;
			}

			/*
			 * only do this in main mode. In aggressive mode, there
			 * is no negotiation of NAT-T method. Get it right.
			 */
			if (st != NULL && st->st_connection != NULL &&
			    (st->st_connection->policy & POLICY_AGGRESSIVE) == LEMPTY)
			{
				switch (np) {
				case ISAKMP_NEXT_NATD_RFC:
				case ISAKMP_NEXT_NATOA_RFC:
					if ((st->hidden_variables.st_nat_traversal & NAT_T_WITH_RFC_VALUES) == LEMPTY) {
						/*
						 * don't accept NAT-D/NAT-OA reloc directly in message,
						 * unless we're using NAT-T RFC
						 */
						DBG(DBG_NATT,
						    DBG_log("st_nat_traversal was: %s",
							    bitnamesof(natt_bit_names,
								       st->hidden_variables.st_nat_traversal)));
						sd = NULL;
					}
					break;
				default:
					break;
				}
			}

			if (sd == NULL) {
				/* payload type is out of range or requires special handling */
				switch (np) {
				case ISAKMP_NEXT_ID:
					/* ??? two kinds of ID payloads */
					sd = (IS_PHASE1(from_state) ||
					      IS_PHASE15(from_state)) ?
						&isakmp_identification_desc :
						&isakmp_ipsec_identification_desc;
					break;

				case ISAKMP_NEXT_NATD_DRAFTS:
					/* NAT-D was a private use type before RFC-3947 -- same format */
					np = ISAKMP_NEXT_NATD_RFC;
					sd = v1_payload_desc(np);
					break;

				case ISAKMP_NEXT_NATOA_DRAFTS:
					/* NAT-OA was a private use type before RFC-3947 -- same format */
					np = ISAKMP_NEXT_NATOA_RFC;
					sd = v1_payload_desc(np);
					break;

				case ISAKMP_NEXT_SAK: /* or ISAKMP_NEXT_NATD_BADDRAFTS */
					/*
					 * Official standards say that this is ISAKMP_NEXT_SAK,
					 * a part of Group DOI, something we don't implement.
					 * Old non-updated Cisco gear abused this number in ancient NAT drafts.
					 * We ignore (rather than reject) this in support of people
					 * with crufty Cisco machines.
					 */
					loglog(RC_LOG_SERIOUS,
						"%smessage with unsupported payload ISAKMP_NEXT_SAK (or ISAKMP_NEXT_NATD_BADDRAFTS) ignored",
						excuse);
					/*
					 * Hack to discard payload, whatever it was.
					 * Since we are skipping the rest of the loop
					 * body we must do some things ourself:
					 * - demarshall the payload
					 * - grab the next payload number (np)
					 * - don't keep payload (don't increment pd)
					 * - skip rest of loop body
					 */
					if (!in_struct(&pd->payload, &isakmp_ignore_desc, &md->message_pbs,
						       &pd->pbs)) {
						loglog(RC_LOG_SERIOUS,
						       "%smalformed payload in packet",
						       excuse);
						SEND_NOTIFICATION(PAYLOAD_MALFORMED);
						return;
					}
					np = pd->payload.generic.isag_np;
					/* NOTE: we do not increment pd! */
					continue;  /* skip rest of the loop */

				default:
					loglog(RC_LOG_SERIOUS,
						"%smessage ignored because it contains an unknown or unexpected payload type (%s) at the outermost level",
					       excuse,
					       enum_show(&ikev1_payload_names, np));
					SEND_NOTIFICATION(INVALID_PAYLOAD_TYPE);
					return;
				}
				passert(sd != NULL);
			}

			passert(np < LELEM_ROOF);

			{
				lset_t s = LELEM(np);

				if (LDISJOINT(s,
					      needed | smc->opt_payloads |
					      LELEM(ISAKMP_NEXT_VID) |
					      LELEM(ISAKMP_NEXT_N) |
					      LELEM(ISAKMP_NEXT_D) |
					      LELEM(ISAKMP_NEXT_CR) |
					      LELEM(ISAKMP_NEXT_CERT))) {
					loglog(RC_LOG_SERIOUS, "%smessage ignored because it "
					       "contains an unexpected payload type (%s)",
					       excuse,
					       enum_show(&ikev1_payload_names, np));
					SEND_NOTIFICATION(INVALID_PAYLOAD_TYPE);
					return;
				}

				DBG(DBG_PARSING,
				    DBG_log("got payload 0x%" PRIxLSET"  (%s) needed: 0x%" PRIxLSET "opt: 0x%" PRIxLSET,
					    s, enum_show(&ikev1_payload_names, np),
					    needed, smc->opt_payloads));
				needed &= ~s;
			}

			if (!in_struct(&pd->payload, sd, &md->message_pbs,
				       &pd->pbs)) {
				loglog(RC_LOG_SERIOUS,
				       "%smalformed payload in packet",
				       excuse);
				SEND_NOTIFICATION(PAYLOAD_MALFORMED);
				return;
			}

			/* do payload-type specific debugging */
			switch (np) {
			case ISAKMP_NEXT_ID:
			case ISAKMP_NEXT_NATOA_RFC:
				/* dump ID section */
				DBG(DBG_PARSING,
				    DBG_dump("     obj: ", pd->pbs.cur,
					     pbs_left(&pd->pbs)));
				break;
			default:
				break;
			}

			/* place this payload at the end of the chain for this type */
			{
				struct payload_digest **p;

				for (p = &md->chain[np]; *p != NULL;
				     p = &(*p)->next)
					;
				*p = pd;
				pd->next = NULL;
			}

			np = pd->payload.generic.isag_np;
			pd++;

			/* since we've digested one payload happily, it is probably
			 * the case that any decryption worked.  So we will not suggest
			 * encryption failure as an excuse for subsequent payload
			 * problems.
			 */
			excuse = "";
		}

		md->digest_roof = pd;

		DBG(DBG_PARSING, {
			    if (pbs_left(&md->message_pbs) != 0)
				    DBG_log("removing %d bytes of padding",
					    (int) pbs_left(&md->message_pbs));
		    });

		md->message_pbs.roof = md->message_pbs.cur;

		/* check that all mandatory payloads appeared */

		if (needed != 0) {
			loglog(RC_LOG_SERIOUS,
			       "message for %s is missing payloads %s",
			       enum_show(&state_names, from_state),
			       bitnamesof(payload_name_ikev1, needed));
			SEND_NOTIFICATION(PAYLOAD_MALFORMED);
			return;
		}
	}

	/* more sanity checking: enforce most ordering constraints */

	if (IS_PHASE1(from_state) || IS_PHASE15(from_state)) {
		/* rfc2409: The Internet Key Exchange (IKE), 5 Exchanges:
		 * "The SA payload MUST precede all other payloads in a phase 1 exchange."
		 */
		if (md->chain[ISAKMP_NEXT_SA] != NULL &&
		    md->hdr.isa_np != ISAKMP_NEXT_SA) {
			loglog(RC_LOG_SERIOUS,
			       "malformed Phase 1 message: does not start with an SA payload");
			SEND_NOTIFICATION(PAYLOAD_MALFORMED);
			return;
		}
	} else if (IS_QUICK(from_state)) {
		/* rfc2409: The Internet Key Exchange (IKE), 5.5 Phase 2 - Quick Mode
		 *
		 * "In Quick Mode, a HASH payload MUST immediately follow the ISAKMP
		 *  header and a SA payload MUST immediately follow the HASH."
		 * [NOTE: there may be more than one SA payload, so this is not
		 *  totally reasonable.  Probably all SAs should be so constrained.]
		 *
		 * "If ISAKMP is acting as a client negotiator on behalf of another
		 *  party, the identities of the parties MUST be passed as IDci and
		 *  then IDcr."
		 *
		 * "With the exception of the HASH, SA, and the optional ID payloads,
		 *  there are no payload ordering restrictions on Quick Mode."
		 */

		if (md->hdr.isa_np != ISAKMP_NEXT_HASH) {
			loglog(RC_LOG_SERIOUS,
			       "malformed Quick Mode message: does not start with a HASH payload");
			SEND_NOTIFICATION(PAYLOAD_MALFORMED);
			return;
		}

		{
			struct payload_digest *p;
			int i;

			p = md->chain[ISAKMP_NEXT_SA];
			i = 1;
			while (p != NULL) {
				if (p != &md->digest[i]) {
					loglog(RC_LOG_SERIOUS,
					       "malformed Quick Mode message: SA payload is in wrong position");
					SEND_NOTIFICATION(PAYLOAD_MALFORMED);
					return;
				}
				p = p->next;
				i++;
			}
		}

		/* rfc2409: The Internet Key Exchange (IKE), 5.5 Phase 2 - Quick Mode:
		 * "If ISAKMP is acting as a client negotiator on behalf of another
		 *  party, the identities of the parties MUST be passed as IDci and
		 *  then IDcr."
		 */
		{
			struct payload_digest *id = md->chain[ISAKMP_NEXT_ID];

			if (id != NULL) {
				if (id->next == NULL ||
				    id->next->next != NULL) {
					loglog(RC_LOG_SERIOUS, "malformed Quick Mode message:"
					       " if any ID payload is present,"
					       " there must be exactly two");
					SEND_NOTIFICATION(PAYLOAD_MALFORMED);
					return;
				}
				if (id + 1 != id->next) {
					loglog(RC_LOG_SERIOUS, "malformed Quick Mode message:"
					       " the ID payloads are not adjacent");
					SEND_NOTIFICATION(PAYLOAD_MALFORMED);
					return;
				}
			}
		}
	}

	/*
	 * Ignore payloads that we don't handle:
	 */
	/* XXX Handle Notifications */
	{
		struct payload_digest *p = md->chain[ISAKMP_NEXT_N];

		while (p != NULL) {
			switch (p->payload.notification.isan_type) {

			case R_U_THERE:
			case R_U_THERE_ACK:
			case ISAKMP_N_CISCO_LOAD_BALANCE:
			case PAYLOAD_MALFORMED:
			case INVALID_MESSAGE_ID:
			case IPSEC_RESPONDER_LIFETIME:
				if (md->hdr.isa_xchg == ISAKMP_XCHG_INFO) {
					/* these are handled later on in informational() */
					break;
				}
				/* FALL THROUGH */
			default:
				if (st == NULL || (st != NULL &&
						   (st->st_connection->policy & POLICY_OPPORTUNISTIC))) {
					DBG(DBG_CONTROL, DBG_log(
					       "ignoring informational payload %s, no corresponding state",
					       enum_show(& ikev1_notify_names,
							 p->payload.
							 notification.isan_type)));
				} else {
					loglog(RC_LOG_SERIOUS,
					       "ignoring informational payload %s, msgid=%08x, length=%d",
					       enum_show(&ikev1_notify_names,
							 p->payload.
							 notification.isan_type),
					       st->st_msgid,
					       p->payload.notification.isan_length);
					DBG_dump_pbs(&p->pbs);
				}
				if (st != NULL &&
				    st->st_connection->extra_debugging &
				    IMPAIR_DIE_ONINFO) {
					loglog(RC_LOG_SERIOUS,
					       "received and failed on unknown informational message");
					complete_v1_state_transition(mdp,
								     STF_FATAL);
					/* our caller will release_any_md(mdp); */
					return;
				}
			}
			DBG_cond_dump(DBG_PARSING, "info:", p->pbs.cur, pbs_left(
					      &p->pbs));

			p = p->next;
		}

		p = md->chain[ISAKMP_NEXT_D];
		while (p != NULL) {
			self_delete |= accept_delete(md, p);
			DBG_cond_dump(DBG_PARSING, "del:", p->pbs.cur, pbs_left(
					      &p->pbs));
			p = p->next;
		}

		p = md->chain[ISAKMP_NEXT_VID];
		while (p != NULL) {
			handle_vendorid(md, (char *)p->pbs.cur,
					pbs_left(&p->pbs), st);
			p = p->next;
		}
	}

	if (self_delete) {
		accept_self_delete(md);
		st = md->st;	/* st not subseqently used */
		/* note: st ought to be NULL from here on */
	}

#if 0
	/* this does not seem to be right */

	/* VERIFY that we only accept NAT-D/NAT-OE when they sent us the VID */
	if ((md->chain[ISAKMP_NEXT_NATD_RFC] != NULL ||
	     md->chain[ISAKMP_NEXT_NATOA_RFC] != NULL) &&
	    (st->hidden_variables.st_nat_traversal & NAT_T_WITH_RFC_VALUES) == LEMPTY) {
		/*
		 * don't accept NAT-D/NAT-OA reloc directly in message,
		 * unless we're using NAT-T RFC
		 */
		loglog(RC_LOG_SERIOUS,
		       "message ignored because it contains a NAT payload, when we did not receive the appropriate VendorID");
		return;
	}
#endif

	/* possibly fill in hdr */
	if (smc->first_out_payload != ISAKMP_NEXT_NONE)
		ikev1_echo_hdr(md, (smc->flags & SMF_OUTPUT_ENCRYPTED) != 0,
			 smc->first_out_payload);

	complete_v1_state_transition(mdp, smc->processor(md));
	/* our caller will release_any_md(mdp); */
}

/*
 * replace previous receive packet with latest, to update
 * our notion of a retransmitted packet. This is important
 * to do, even for failing transitions, and suspended transitions
 * because the sender may well retransmit their request.
 * We had better be idempotent since we can be called
 * multiple times in handling a packet due to crypto helper logic.
 */
static void remember_received_packet(struct state *st, struct msg_digest *md)
{
	if (md->encrypted) {
		/* if encrypted, duplication already done */
		if (md->raw_packet.ptr != NULL) {
			pfreeany(st->st_rpacket.ptr);
			st->st_rpacket = md->raw_packet;
			md->raw_packet.ptr = NULL;
		}
	} else {
		/* this may be a repeat, but it will work */
		pfreeany(st->st_rpacket.ptr);
		clonetochunk(st->st_rpacket,
			     md->packet_pbs.start,
			     pbs_room(&md->packet_pbs), "raw packet");
	}
}

/* complete job started by the state-specific state transition function
 *
 * This routine will not release_any_md(mdp).  It is expected that its
 * caller will do this.  In fact, it will zap *mdp to NULL if it thinks
 * **mdp should not be freed.  So the caller should be prepared for
 * *mdp being set to NULL.
 *
 * md is used to:
 * - find st
 * - find from_state (st might be gone)
 * - find note for STF_FAIL (might not be part of result (STF_FAIL+note))
 * - find note for STF_INTERNAL_ERROR
 * - record md->event_already_set
 * - remember_received_packet(st, md);
 * - nat_traversal_change_port_lookup(md, st);
 * - smc for smc->next_state
 * - smc for smc->flags & SMF_REPLY to trigger a reply
 * - smc for smc->timeout_event
 * - smc for !(smc->flags & SMF_INITIATOR) for Contivity mode
 * - smc for smc->flags & SMF_RELEASE_PENDING_P2 to trigger unpend call
 * - smc for smc->flags & SMF_INITIATOR to adjust retransmission
 * - fragvid, dpd, nortel
 */
void complete_v1_state_transition(struct msg_digest **mdp, stf_status result)
{
	struct msg_digest *md = *mdp;
	enum state_kind from_state;
	struct state *st;

	/* handle oddball/meta results now */

	switch (result) {
	case STF_SUSPEND:
		cur_state = md->st;	/* might have changed */
		/* FALL THROUGH */
	case STF_INLINE:	/* all done, including release_any_md */
		*mdp = NULL;	/* take md away from parent */
		/* FALL THROUGH */
	case STF_IGNORE:
		DBG(DBG_CONTROL,
		    DBG_log("complete v1 state transition with %s",
			    enum_show(&stfstatus_name, result)));
		return;

	default:
		break;
	}

	DBG(DBG_CONTROL,
	    DBG_log("complete v1 state transition with %s",
		result > STF_FAIL ?
		    enum_name(&ikev1_notify_names, result - STF_FAIL) :
		    enum_name(&stfstatus_name, result)));

	/* safe to refer to *md */

	from_state = md->from_state;

	cur_state = st = md->st; /* might have changed */

	passert(st != NULL);

	passert(!st->st_calculating);

	switch (result) {
	case STF_OK:
	{
		/* advance the state */
		const struct state_microcode *smc = md->smc;

		libreswan_log("transition from state %s to state %s",
			      enum_name(&state_names, from_state),
			      enum_name(&state_names, smc->next_state));

		/* accept info from VID because we accept this message */

		/* If state has FRAGMENTATION support, import it */
		if (md->fragvid) {
			DBG(DBG_CONTROLMORE, DBG_log("peer supports fragmentation"));
			st->st_seen_fragvid = TRUE;
		}

		/* If state has DPD support, import it */
		if (md->dpd &&
		    st->hidden_variables.st_peer_supports_dpd != md->dpd) {
			DBG(DBG_DPD, DBG_log("peer supports dpd"));
			st->hidden_variables.st_peer_supports_dpd = md->dpd;

			if (dpd_active_locally(st)) {
				DBG(DBG_DPD, DBG_log("dpd is active locally"));
			}
		}

		/* If state has VID_NORTEL, import it to activate workaround */
		if (md->nortel) {
			DBG(DBG_CONTROLMORE, DBG_log("peer requires Nortel Contivity workaround"));
			st->st_seen_nortel_vid = TRUE;
		}

		if (!st->st_msgid_reserved &&
		    IS_CHILD_SA(st) &&
		    st->st_msgid != v1_MAINMODE_MSGID) {
			struct state *p1st = state_with_serialno(
				st->st_clonedfrom);

			if (p1st != NULL) {
				/* do message ID reservation */
				reserve_msgid(p1st, st->st_msgid);
			}

			st->st_msgid_reserved = TRUE;
		}

		change_state(st, smc->next_state);

		/* XAUTH negotiation withOUT modecfg ends in STATE_XAUTH_I1
		 * which is wrong and creates issues further in several places
		 * As per libreswan design, it seems every phase 1 negotiation
		 * including xauth/modecfg must end with STATE_MAIN_I4 to mark
		 * actual end of phase 1. With modecfg, negotiation ends with
		 * STATE_MAIN_I4 already.
		 */
#if 0	/* ??? what's this code for? */
		if (st->st_connection->spd.this.xauth_client
		    && st->hidden_variables.st_xauth_client_done
		    && !st->st_connection->spd.this.modecfg_client
		    && st->st_state == STATE_XAUTH_I1) {
			DBG(DBG_CONTROL,
				DBG_log("As XAUTH is done and modecfg is not configured, so Phase 1 neogtiation finishes successfully"));
			change_state(st, STATE_MAIN_I4);
		}
#endif

		/* Schedule for whatever timeout is specified */
		if (!md->event_already_set) {
			/* Delete previous retransmission event.
			 * New event will be scheduled below.
			 */
			delete_event(st);
		}

		/* Delete IKE fragments */
		release_fragments(st);

		/* update the previous packet history */
		remember_received_packet(st, md);

		/* free previous transmit packet */
		freeanychunk(st->st_tpacket);

		/* in aggressive mode, there will be no reply packet in transition
		 * from STATE_AGGR_R1 to STATE_AGGR_R2
		 */
		if (nat_traversal_enabled) {
			/* adjust our destination port if necessary */
			nat_traversal_change_port_lookup(md, st);
		}

		/* if requested, send the new reply packet */
		if (smc->flags & SMF_REPLY) {
			DBG(DBG_CONTROL, {
				ipstr_buf b;
				DBG_log("sending reply packet to %s:%u (from port %u)",
					ipstr(&st->st_remoteaddr, &b),
					st->st_remoteport,
					st->st_interface->port);
			});

			close_output_pbs(&reply_stream); /* good form, but actually a no-op */

			record_and_send_ike_msg(st, &reply_stream,
				enum_name(&state_names, from_state));
		}

		/* Schedule for whatever timeout is specified */
		if (!md->event_already_set) {
			unsigned long delay_ms; /* delay is in milliseconds here */
			enum event_type kind = smc->timeout_event;
			bool agreed_time = FALSE;
			struct connection *c = st->st_connection;

			switch (kind) {
			case EVENT_v1_RETRANSMIT: /* Retransmit packet */
				delay_ms = c->r_interval;
				break;

			case EVENT_SA_REPLACE: /* SA replacement event */
				if (IS_PHASE1(st->st_state) ||
				    IS_PHASE15(st->st_state )) {
					/* Note: we will defer to the "negotiated" (dictated)
					 * lifetime if we are POLICY_DONT_REKEY.
					 * This allows the other side to dictate
					 * a time we would not otherwise accept
					 * but it prevents us from having to initiate
					 * rekeying.  The negative consequences seem
					 * minor.
					 */
					delay_ms = deltamillisecs(c->sa_ike_life_seconds);
					if ((c->policy & POLICY_DONT_REKEY) ||
					    delay_ms >= deltamillisecs(st->st_oakley.life_seconds))
					{
						agreed_time = TRUE;
						delay_ms = deltamillisecs(st->st_oakley.life_seconds);
					}
				} else {
					/* Delay is min of up to four things:
					 * each can limit the lifetime.
					 */
					time_t delay = deltasecs(c->sa_ipsec_life_seconds);

#define clamp_delay(trans) { \
		if (st->trans.present && \
		    delay >= deltasecs(st->trans.attrs.life_seconds)) { \
			agreed_time = TRUE; \
			delay = deltasecs(st->trans.attrs.life_seconds); \
		} \
	}
					clamp_delay(st_ah);
					clamp_delay(st_esp);
					clamp_delay(st_ipcomp);
					delay_ms = delay * 1000;
#undef clamp_delay
				}

				/* By default, we plan to rekey.
				 *
				 * If there isn't enough time to rekey, plan to
				 * expire.
				 *
				 * If we are --dontrekey, a lot more rules apply.
				 * If we are the Initiator, use REPLACE_IF_USED.
				 * If we are the Responder, and the dictated time
				 * was unacceptable (too large), plan to REPLACE
				 * (the only way to ratchet down the time).
				 * If we are the Responder, and the dictated time
				 * is acceptable, plan to EXPIRE.
				 *
				 * Important policy lies buried here.
				 * For example, we favour the initiator over the
				 * responder by making the initiator start rekeying
				 * sooner.  Also, fuzz is only added to the
				 * initiator's margin.
				 *
				 * Note: for ISAKMP SA, we let the negotiated
				 * time stand (implemented by earlier logic).
				 */
				if (agreed_time &&
				    (c->policy & POLICY_DONT_REKEY)) {
					kind = (smc->flags & SMF_INITIATOR) ?
					       EVENT_SA_REPLACE_IF_USED :
					       EVENT_SA_EXPIRE;
				}
				if (kind != EVENT_SA_EXPIRE) {
					time_t marg =
						deltasecs(c->sa_rekey_margin);

					if (smc->flags & SMF_INITIATOR) {
						marg += marg *
							c->sa_rekey_fuzz /
							100.E0 *
							(rand() /
							 (RAND_MAX + 1.E0));
					} else {
						marg /= 2;
					}

					if (delay_ms > (unsigned long)marg * 1000) {
						delay_ms -= (unsigned long)marg * 1000;
						st->st_margin = deltatime(marg);
					} else {
						kind = EVENT_SA_EXPIRE;
					}
				}
				break;

			default:
				bad_case(kind);
			}
			event_schedule_ms(kind, delay_ms, st);
		}

		/* tell whack and log of progress */
		{
			const char *story = enum_name(&state_stories,
						      st->st_state);
			enum rc_type w = RC_NEW_STATE + st->st_state;
			char sadetails[512];

			passert(st->st_state < STATE_IKE_ROOF);

			sadetails[0] = '\0';

			/* document IPsec SA details for admin's pleasure */
			if (IS_IPSEC_SA_ESTABLISHED(st->st_state)) {
				fmt_ipsec_sa_established(st, sadetails,
							 sizeof(sadetails));
			} else if (IS_ISAKMP_SA_ESTABLISHED(st->st_state) &&
				   !st->hidden_variables.st_logged_p1algos) {
				fmt_isakmp_sa_established(st, sadetails,
							  sizeof(sadetails));
			}

			if (IS_ISAKMP_SA_ESTABLISHED(st->st_state) ||
			    IS_IPSEC_SA_ESTABLISHED(st->st_state)) {
				/* log our success */
				w = RC_SUCCESS;
			}

			/* tell whack and logs our progress */
			loglog(w,
			       "%s: %s%s",
			       enum_name(&state_names, st->st_state),
			       story,
			       sadetails);
		}

		/*
		 * make sure that a DPD event gets created for a new phase 1
		 * SA.
		 */
		if (IS_ISAKMP_SA_ESTABLISHED(st->st_state)) {
			if (deltasecs(st->st_connection->dpd_delay) > 0 &&
			    deltasecs(st->st_connection->dpd_timeout) > 0) {
				/* don't ignore failure */
				/* ??? in fact, we do ignore this:
				 * result is NEVER used
				 * (clang 3.4 noticed this)
				 */
				stf_status s = dpd_init(st);

				pexpect(s != STF_FAIL);
				if (s == STF_FAIL)
					result = STF_FAIL; /* ??? fall through !?! */
			}
		}

		/* Special case for XAUTH server */
		if (st->st_connection->spd.this.xauth_server) {
			if (st->st_oakley.doing_xauth &&
			    IS_ISAKMP_SA_ESTABLISHED(st->st_state)) {
				DBG(DBG_CONTROL,
						DBG_log("XAUTH: "
						       "Sending XAUTH Login/Password Request"));
				event_schedule_ms(EVENT_v1_SEND_XAUTH,
						EVENT_v1_SEND_XAUTH_DELAY, st);
						break;
			}
		}

		/*
		 * for XAUTH client, we are also done, because we need to
		 * stay in this state, and let the server query us
		 */
		if (!IS_QUICK(st->st_state) &&
		    st->st_connection->spd.this.xauth_client &&
		    !st->hidden_variables.st_xauth_client_done) {
			DBG(DBG_CONTROL,
			    DBG_log("XAUTH client is not yet authenticated"));
			break;
		}

		/*
		 * when talking to some vendors, we need to initiate a mode
		 * cfg request to get challenged, but there is also an
		 * override in the form of a policy bit.
		 */
		DBG(DBG_CONTROL,
		    DBG_log("modecfg pull: %s policy:%s %s",
			    (st->quirks.modecfg_pull_mode ?
			     "quirk-poll" : "noquirk"),
			    (st->st_connection->policy & POLICY_MODECFG_PULL) ?
			    "pull" : "push",
			    (st->st_connection->spd.this.modecfg_client ?
			     "modecfg-client" : "not-client")));

		if (st->st_connection->spd.this.modecfg_client &&
		    IS_ISAKMP_SA_ESTABLISHED(st->st_state) &&
		    (st->quirks.modecfg_pull_mode ||
		     st->st_connection->policy & POLICY_MODECFG_PULL) &&
		    !st->hidden_variables.st_modecfg_started) {
			DBG(DBG_CONTROL,
			    DBG_log("modecfg client is starting due to %s",
				    st->quirks.modecfg_pull_mode ? "quirk" :
				    "policy"));
			modecfg_send_request(st);
			break;
		}

		/* Should we set the peer's IP address regardless? */
		if (st->st_connection->spd.this.modecfg_server &&
		    IS_ISAKMP_SA_ESTABLISHED(st->st_state) &&
		    !st->hidden_variables.st_modecfg_vars_set &&
		    !(st->st_connection->policy & POLICY_MODECFG_PULL)) {
			change_state(st, STATE_MODE_CFG_R1);
			set_cur_state(st);
			libreswan_log("Sending MODE CONFIG set");
			modecfg_start_set(st);
			break;
		}

		/*
		 * If we are the responder and the client is in "Contivity mode",
		 * we need to initiate Quick mode
		 */
		if (!(smc->flags & SMF_INITIATOR) &&
		    IS_MODE_CFG_ESTABLISHED(st->st_state) &&
		    (st->st_seen_nortel_vid)) {
			libreswan_log("Nortel 'Contivity Mode' detected, starting Quick Mode");
			change_state(st, STATE_MAIN_R3); /* ISAKMP is up... */
			set_cur_state(st);
			quick_outI1(st->st_whack_sock, st, st->st_connection,
				    st->st_connection->policy, 1, SOS_NOBODY
#ifdef HAVE_LABELED_IPSEC
				    , NULL /* Setting NULL as this is responder and will not have sec ctx from a flow*/
#endif
				    );
			break;
		}

		/* wait for modecfg_set */
		if (st->st_connection->spd.this.modecfg_client &&
		    IS_ISAKMP_SA_ESTABLISHED(st->st_state) &&
		    !st->hidden_variables.st_modecfg_vars_set) {
			DBG(DBG_CONTROL,
			    DBG_log("waiting for modecfg set from server"));
			break;
		}

		if (st->st_rekeytov2) {
			DBG(DBG_CONTROL,
			    DBG_log("waiting for IKEv1 -> IKEv2 rekey"));
			break;
		}

		DBG(DBG_CONTROL,
		    DBG_log("phase 1 is done, looking for phase 2 to unpend"));

		if (smc->flags & SMF_RELEASE_PENDING_P2) {
			/* Initiate any Quick Mode negotiations that
			 * were waiting to piggyback on this Keying Channel.
			 *
			 * ??? there is a potential race condition
			 * if we are the responder: the initial Phase 2
			 * message might outrun the final Phase 1 message.
			 *
			 * so, instead of actually sending the traffic now,
			 * we schedule an event to do so.
			 *
			 * but, in fact, quick_mode will enqueue a cryptographic operation
			 * anyway, which will get done "later" anyway, so maybe it is just fine
			 * as it is.
			 *
			 */
			unpend(st);
		}

		if (IS_ISAKMP_SA_ESTABLISHED(st->st_state) ||
		    IS_IPSEC_SA_ESTABLISHED(st->st_state))
			release_whack(st);

		if (IS_QUICK(st->st_state))
			break;

		break;
	}

	case STF_INTERNAL_ERROR:
		/* update the previous packet history */
		remember_received_packet(st, md);

		whack_log(RC_INTERNALERR + md->note,
			  "%s: internal error",
			  enum_name(&state_names, st->st_state));

		DBG(DBG_CONTROL,
		    DBG_log("state transition function for %s had internal error",
			    enum_name(&state_names, from_state)));
		break;

	case STF_TOOMUCHCRYPTO:
		/* ??? Why is this comment useful:
		 * well, this should never happen during a whack, since
		 * a whack will always force crypto.
		 */
		/* ??? why no call of remember_received_packet? */
		unset_suspended(st);
		libreswan_log(
			"message in state %s ignored due to cryptographic overload",
			enum_name(&state_names, from_state));
		log_crypto_workers();
		/* ??? the ikev2.c version used to FALL THROUGH to STF_FATAL */
		break;

	case STF_FATAL:
		/* update the previous packet history */
		remember_received_packet(st, md);

		whack_log(RC_FATAL,
			  "encountered fatal error in state %s",
			  enum_name(&state_names, st->st_state));
#ifdef HAVE_NM
		if (st->st_connection->remotepeertype == CISCO &&
		    st->st_connection->nmconfigured) {
			if (!do_command(st->st_connection,
					&st->st_connection->spd,
					"disconnectNM", st))
				DBG(DBG_CONTROL,
				    DBG_log("sending disconnect to NM failed, you may need to do it manually"));
		}
#endif
		release_pending_whacks(st, "fatal error");
		delete_state(st);
		md->st = st = NULL;
		break;

	default:        /* a shortcut to STF_FAIL, setting md->note */
		passert(result > STF_FAIL);
		md->note = result - STF_FAIL;
		/* FALL THROUGH */
	case STF_FAIL:
		/* As it is, we act as if this message never happened:
		 * whatever retrying was in place, remains in place.
		 */
		/*
		 * ??? why no call of remember_received_packet?
		 * Perhaps because the message hasn't been authenticated?
		 * But then then any duplicate would lose too, I would think.
		 */
		whack_log(RC_NOTIFICATION + md->note,
			  "%s: %s", enum_name(&state_names, st->st_state),
			  enum_name(&ikev1_notify_names, md->note));

		if (md->note != NOTHING_WRONG)
			SEND_NOTIFICATION(md->note);

		DBG(DBG_CONTROL,
		    DBG_log("state transition function for %s failed: %s",
			    enum_name(&state_names, from_state),
			    enum_name(&ikev1_notify_names, md->note)));

		if (st != NULL) {
#ifdef HAVE_NM
			if (st->st_connection->remotepeertype == CISCO &&
			    st->st_connection->nmconfigured) {
				if (!do_command(st->st_connection,
						&st->st_connection->spd,
						"disconnectNM", st))
					DBG(DBG_CONTROL,
					    DBG_log("sending disconnect to NM failed, you may need to do it manually"));
			}
#endif
			if (IS_PHASE1_INIT(st->st_state)) {
				delete_event(st);
				release_whack(st);
			}
			if (IS_QUICK(st->st_state)) {
				delete_state(st);
				/* wipe out dangling pointer to st */
				if (md != NULL && st == md->st)
					md->st = NULL;
			}
		}
		break;
	}
}

/* note: may change which connection is referenced by md->st->st_connection */
bool ikev1_decode_peer_id(struct msg_digest *md, bool initiator, bool aggrmode)
{
	struct state *const st = md->st;
	struct payload_digest *const id_pld = md->chain[ISAKMP_NEXT_ID];
	const pb_stream *const id_pbs = &id_pld->pbs;
	struct isakmp_id *const id = &id_pld->payload.id;
	struct id peer;

	/* I think that RFC2407 (IPSEC DOI) 4.6.2 is confused.
	 * It talks about the protocol ID and Port fields of the ID
	 * Payload, but they don't exist as such in Phase 1.
	 * We use more appropriate names.
	 * isaid_doi_specific_a is in place of Protocol ID.
	 * isaid_doi_specific_b is in place of Port.
	 * Besides, there is no good reason for allowing these to be
	 * other than 0 in Phase 1.
	 */
        if (st->hidden_variables.st_nat_traversal != LEMPTY &&
	    id->isaid_doi_specific_a == IPPROTO_UDP &&
	    (id->isaid_doi_specific_b == 0 ||
	     id->isaid_doi_specific_b == pluto_nat_port)) {
		DBG_log("protocol/port in Phase 1 ID Payload is %d/%d. "
			"accepted with port_floating NAT-T",
			id->isaid_doi_specific_a, id->isaid_doi_specific_b);
	} else

	if (!(id->isaid_doi_specific_a == 0 &&
	      id->isaid_doi_specific_b == 0) &&
	    !(id->isaid_doi_specific_a == IPPROTO_UDP &&
	      id->isaid_doi_specific_b == pluto_port)) {
		loglog(RC_LOG_SERIOUS, "protocol/port in Phase 1 ID Payload MUST be 0/0 or %d/%d"
		       " but are %d/%d (attempting to continue)",
		       IPPROTO_UDP, pluto_port,
		       id->isaid_doi_specific_a,
		       id->isaid_doi_specific_b);
		/* we have turned this into a warning because of bugs in other vendors
		 * products. Specifically CISCO VPN3000.
		 */
		/* return FALSE; */
	}

	zero(&peer);
	peer.kind = id->isaid_idtype;

	if (!extract_peer_id(&peer, id_pbs))
		return FALSE;

	/*
	 * For interop with SoftRemote/aggressive mode we need to remember some
	 * things for checking the hash
	 */
	st->st_peeridentity_protocol = id->isaid_doi_specific_a;
	st->st_peeridentity_port = ntohs(id->isaid_doi_specific_b);

	{
		char buf[IDTOA_BUF];

		idtoa(&peer, buf, sizeof(buf));
		libreswan_log("%s mode peer ID is %s: '%s'",
			      aggrmode ? "Aggressive" : "Main",
			      enum_show(&ike_idtype_names, id->isaid_idtype), buf);
	}

	/* check for certificates */
	if (!ikev1_decode_cert(md))
		return FALSE;

	/* Now that we've decoded the ID payload, let's see if we
	 * need to switch connections.
	 * We must not switch horses if we initiated:
	 * - if the initiation was explicit, we'd be ignoring user's intent
	 * - if opportunistic, we'll lose our HOLD info
	 */
	if (initiator) {
		if (!same_id(&st->st_connection->spd.that.id, &peer) &&
		     id_kind(&st->st_connection->spd.that.id) != ID_FROMCERT) {
			char expect[IDTOA_BUF],
			     found[IDTOA_BUF];

			idtoa(&st->st_connection->spd.that.id, expect,
			      sizeof(expect));
			idtoa(&peer, found, sizeof(found));
			loglog(RC_LOG_SERIOUS,
			       "we require IKEv1 peer to have ID '%s', but peer declares '%s'",
			       expect, found);
			return FALSE;
		} else if (id_kind(&st->st_connection->spd.that.id) == ID_FROMCERT) {
			if (id_kind(&peer) != ID_DER_ASN1_DN) {
				loglog(RC_LOG_SERIOUS,
				       "peer ID is not a certificate type");
				return FALSE;
			}
			duplicate_id(&st->st_connection->spd.that.id, &peer);
		}
	} else {
		struct connection *c = st->st_connection;
		struct connection *r = NULL;
		bool fromcert;
		uint16_t auth = xauth_calcbaseauth(st->st_oakley.auth);
		lset_t auth_policy = LEMPTY;

		switch (auth) {
		case OAKLEY_PRESHARED_KEY:
			auth_policy = POLICY_PSK;
			break;
		case OAKLEY_RSA_SIG:
			auth_policy = POLICY_RSASIG;
			break;
		/* Not implemented */
		case OAKLEY_DSS_SIG:
		case OAKLEY_RSA_ENC:
		case OAKLEY_RSA_REVISED_MODE:
		case OAKLEY_ECDSA_P256:
		case OAKLEY_ECDSA_P384:
		case OAKLEY_ECDSA_P521:
		default:
			DBG(DBG_CONTROL, DBG_log("ikev1 ikev1_decode_peer_id bad_case due to not supported policy"));
			// bad_case(auth);
		}

		if (aggrmode)
			auth_policy |=  POLICY_AGGRESSIVE;

		/* check for certificate requests */
		ikev1_decode_cr(md, &c->requested_ca);

		if ((auth_policy & ~POLICY_AGGRESSIVE) != LEMPTY) {
			r = refine_host_connection(st, &peer, initiator, auth_policy, &fromcert);
			pexpect(r != NULL);
		}

		if (r == NULL) {
			char buf[IDTOA_BUF];

			idtoa(&peer, buf, sizeof(buf));
			loglog(RC_LOG_SERIOUS,
			       "no suitable connection for peer '%s'",
			       buf);
			return FALSE;
		}

		DBG(DBG_CONTROL, {
			    char buf[IDTOA_BUF];
			    dntoa_or_null(buf, IDTOA_BUF, r->spd.this.ca,
					  "%none");
			    DBG_log("offered CA: '%s'", buf);
		    });

		if (r != c) {
			char b1[CONN_INST_BUF];
			char b2[CONN_INST_BUF];

			/* apparently, r is an improvement on c -- replace */
			libreswan_log("switched from \"%s\"%s to \"%s\"%s",
				c->name,
				fmt_conn_instance(c, b1),
				r->name,
				fmt_conn_instance(r, b2));
			if (r->kind == CK_TEMPLATE || r->kind == CK_GROUP) {
				/* instantiate it, filling in peer's ID */
				r = rw_instantiate(r, &c->spd.that.host_addr,
						   NULL,
						   &peer);
			}

			st->st_connection = r; /* kill reference to c */

			/* this ensures we don't move cur_connection from NULL to
			 * something, requiring a reset_cur_connection()
			 */
			if (cur_connection == c)
				set_cur_connection(r);

			connection_discard(c);
		} else if (c->spd.that.has_id_wildcards) {
			free_id_content(&c->spd.that.id);
			c->spd.that.id = peer;
			c->spd.that.has_id_wildcards = FALSE;
			unshare_id_content(&c->spd.that.id);
		} else if (fromcert) {
			DBG(DBG_CONTROL, DBG_log("copying ID for fromcert"));
			duplicate_id(&r->spd.that.id, &peer);
		}
	}

	return TRUE;
}

bool ikev1_ship_chain(chunk_t *chain, int n, pb_stream *outs,
					     u_int8_t type,
					     u_int8_t setnp)
{
	int i;
	u_int8_t np;

	for (i = 0; i < n; i++) {
		/* set np for last cert, or another */
		np = i == n - 1 ? setnp : ISAKMP_NEXT_CERT;

		if (!ikev1_ship_CERT(type, chain[i], outs, np))
			return FALSE;
	}

	return TRUE;
}<|MERGE_RESOLUTION|>--- conflicted
+++ resolved
@@ -1336,16 +1336,10 @@
 			}
 		} else {
 			if (st->st_connection->spd.this.xauth_server &&
-<<<<<<< HEAD
 			    IS_PHASE1(st->st_state)) {
 				/* Switch from Phase1 to Mode Config */
-				libreswan_log(
-					"We were in phase 1, with no state, so we went to XAUTH_R0");
-=======
-			    IS_PHASE1(st->st_state)) { /* Switch from Phase1 to Mode Config */
 				DBG(DBG_CONTROL, DBG_log(
 					"We were in phase 1, with no state, so we went to XAUTH_R0"));
->>>>>>> 5bffc342
 				change_state(st, STATE_XAUTH_R0);
 			}
 
