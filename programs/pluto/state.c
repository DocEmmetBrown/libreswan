--- conflicted
+++ resolved
@@ -17,11 +17,8 @@
  * Copyright (C) 2015-2018 Antony Antony <antony@phenome.org>
  * Copyright (C) 2015-2019 Paul Wouters <pwouters@redhat.com>
  * Copyright (C) 2017 Richard Guy Briggs <rgb@tricolour.ca>
-<<<<<<< HEAD
  * Copyright (C) 2017 Vukasin Karadzic <vukasin.karadzic@gmail.com>
-=======
  * Copyright (C) 2017 Mayank Totale <mtotale@gmail.com>
->>>>>>> 83a28c7e
  *
  * This program is free software; you can redistribute it and/or modify it
  * under the terms of the GNU General Public License as published by the
@@ -44,13 +41,7 @@
 #include <netinet/in.h>
 #include <arpa/inet.h>
 #include <fcntl.h>
-
-<<<<<<< HEAD
-=======
-#include <event2/bufferevent.h>
-
-#include <libreswan.h>
->>>>>>> 83a28c7e
+#include <event2/bufferevent.h>		/* TCP: for bufferevent_free()? */
 
 #include "sysdep.h"
 #include "constants.h"
@@ -102,14 +93,9 @@
  * Global variables: had to go somewhere, might as well be this file.
  */
 
-<<<<<<< HEAD
 uint16_t pluto_port = IKE_UDP_PORT;	/* Pluto's port */
 uint16_t pluto_nat_port = NAT_IKE_UDP_PORT;	/* Pluto's NAT-T port */
-=======
-u_int16_t pluto_port = IKE_UDP_PORT;	/* Pluto's port */
-u_int16_t pluto_nat_port = NAT_IKE_UDP_PORT;	/* Pluto's NAT-T port */
 u_int16_t pluto_tcpport = 0; /* Pluto's TCP port */
->>>>>>> 83a28c7e
 
 /*
  * default global NFLOG group - 0 means no logging
@@ -894,10 +880,11 @@
 	*st = NULL;
 }
 
-static void write_cb(struct bufferevent *bev UNUSED, void *arg UNUSED)
-{
-	struct iface_port *ifp = (struct iface_port *)arg;
+static void write_cb(struct bufferevent *bev, void *arg)
+{
+	struct iface_port *ifp = arg;
 	bufferevent_free(bev);
+	/* TCP: free ifp.bev? ifp.lots of other stuff? */
 	pfree(ifp);
 }
 
@@ -1164,11 +1151,11 @@
 
 	release_any_whack(st, HERE, "deleting state");
 
-    /* Freeing bufferevent */
-
-	if (st->st_interface->proto == IPPROTO_TCP && IS_PARENT_SA(st)) {
-		bufferevent_setcb(st->st_interface->bev, read_cb, 
-					write_cb, event_cb, (void *)st->st_interface);
+	/* Freeing bufferevent */
+
+	if (st->st_interface->proto == IPPROTO_TCP && IS_IKE_SA(st)) {
+		bufferevent_setcb(st->st_interface->bev, read_cb,
+				  write_cb, event_cb, (void *)st->st_interface);
 	}
 
 	/* from here on we are just freeing RAM */
