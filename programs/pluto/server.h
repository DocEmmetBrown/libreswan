/* get-next-event loop, for libreswan
 *
 * Copyright (C) 1998-2001,2013  D. Hugh Redelmeier <hugh@mimosa.com>
 * Copyright (C) 2012-2013 Paul Wouters <paul@libreswan.org>
 * Copyright (C) 2013 Florian Weimer <fweimer@redhat.com>
 * Copyright (C) 2019 Andrew Cagney
 * Copyright (C) 2017 Mayank Totale <mtotale@gmail.com>
 *
 * This program is free software; you can redistribute it and/or modify it
 * under the terms of the GNU General Public License as published by the
 * Free Software Foundation; either version 2 of the License, or (at your
 * option) any later version.  See <https://www.gnu.org/licenses/gpl2.txt>.
 *
 * This program is distributed in the hope that it will be useful, but
 * WITHOUT ANY WARRANTY; without even the implied warranty of MERCHANTABILITY
 * or FITNESS FOR A PARTICULAR PURPOSE.  See the GNU General Public License
 * for more details.
 */

#ifndef _SERVER_H
#define _SERVER_H

#include <event2/event.h>	/* from libevent devel */
#include <event2/event_struct.h>
#include "timer.h"
#include "err.h"
#include "ip_address.h"
#include "ip_endpoint.h"

struct state;
struct msg_digest;
struct bufferevent;

extern char *pluto_vendorid;

extern int ctl_fd;                      /* file descriptor of control (whack) socket */
extern struct sockaddr_un ctl_addr;     /* address of control (whack) socket */

extern int info_fd;                     /* file descriptor of control (info) socket */
extern struct sockaddr_un info_addr;    /* address of control (info) socket */

extern err_t init_ctl_socket(void);
extern void delete_ctl_socket(void);

extern stf_status create_tcp_interface(struct state *st); /* TCP: terrible name? */

extern bool listening;  /* should we pay attention to IKE messages? */
extern enum ddos_mode pluto_ddos_mode; /* auto-detect or manual? */
extern enum seccomp_mode pluto_seccomp_mode;
extern unsigned int pluto_max_halfopen; /* Max allowed half-open IKE SA's before refusing */
extern unsigned int pluto_ddos_threshold; /* Max incoming IKE before activating DCOOKIES */
extern deltatime_t pluto_shunt_lifetime; /* lifetime before we cleanup bare shunts (for OE) */
extern unsigned int pluto_sock_bufsize; /* pluto IKE socket buffer */
extern bool pluto_sock_errqueue; /* Enable MSG_ERRQUEUE on IKE socket */
<<<<<<< HEAD
=======

/* interface: a terminal point for IKE traffic, IPsec transport mode
 * and IPsec tunnels.
 * Essentially:
 * - an IP device (eg. eth1), and
 * - its partner, an ipsec device (eg. ipsec0), and
 * - their shared IP address (eg. 10.7.3.2)
 * Note: the port for IKE is always implicitly UDP/pluto_port.
 *
 * The iface is a unique IP address on a system. It may be used
 * by multiple port numbers. In general, two conns have the same
 * interface if they have the same iface_port->iface_alias.
 */
struct iface_dev {
	LIST_ENTRY(iface_dev) id_entry;
	int id_count;
	char *id_vname; /* virtual (ipsec) device name */
	char *id_rname; /* real device name */
	bool id_nic_offload;
};

struct iface_port {
	struct iface_dev   *ip_dev;
	ip_endpoint local_endpoint;	/* interface IP address:port */
	int fd;                 /* file descriptor of socket for IKE UDP messages */
	struct iface_port *next;
	bool ike_float;
	enum { IFN_ADD, IFN_KEEP, IFN_DELETE } change;
	struct pluto_event *pev;
	int proto; /* TCP: add UDP and TCP to ip_protocol? */
	/* tcp only */
	struct evconnlistener *tcp_listener;
	bool tcp_espintcp_enabled;
	ip_endpoint tcp_remote_endpoint;
};

extern struct iface_port  *interfaces;   /* public interfaces */
>>>>>>> e397bef8
extern enum pluto_ddos_mode ddos_mode;
extern bool pluto_drop_oppo_null;

extern void show_debug_status(const struct fd *whackfd);
extern void show_fips_status(const struct fd *whackfd);
extern void call_server(char *conffile);
typedef void event_callback_routine(evutil_socket_t, const short, void *);
void fire_timer_photon_torpedo(struct event **evp, event_callback_fn cb, void *arg,
			       const deltatime_t delay);
extern struct pluto_event *add_fd_read_event_handler(evutil_socket_t fd,
						     event_callback_fn cb, void *arg,
						     const char *name);
extern void delete_pluto_event(struct pluto_event **evp);
extern void link_pluto_event_list(struct pluto_event *e);
bool ev_before(struct pluto_event *pev, deltatime_t delay);
extern void set_pluto_busy(bool busy);
extern void set_whack_pluto_ddos(enum ddos_mode mode);

extern void init_server(void);
extern void free_server(void);

extern struct event_base *get_pluto_event_base(void);

/*
 * Schedule an event (with no timeout) to resume a suspended state.
 * SERIALNO (so_serial_t) is used to identify the state because the
 * state object may not be directly accessable (as happens with worker
 * threads).
 *
 * For instance: a worker thread needing to resume processing of a
 * state on the main thread once crypto has completed; by the main
 * thread when faking STF_SUSPEND by scheduling a new event.
 *
 * On callback:
 *
 * The CALLBACK must check ST's value: if it is NULL then the state
 * "disappeared"; if it is non-NULL then it is for SERIALNO.  Either
 * way the CALLBACK is responsible for releasing CONTEXT.
 *
 * MDP either points at the unsuspended contents of .st_suspended_md,
 * or NULL.  On return, if *MDP is non-NULL, then it will be released.
 *
 * XXX: There's a design flaw here - what happens if a state is
 * simultaneously processing a request and a response - there's only
 * space for one message!  Suspect what saves things is that it
 * doesn't happen in the real world.
 *
 * XXX: resume_cb should return stf_status, but doing this is a mess.
 */

typedef stf_status resume_cb(struct state *st, struct msg_digest **mdp,
			     void *context);
void schedule_resume(const char *name, so_serial_t serialno,
		     resume_cb *callback, void *context);

/*
 * Schedule a callback on the main event loop now.
 *
 * Unlike schedule_resume(), SERIALNO can be SOS_NOBODY and this
 * doesn't try to unsuspend MD.
 */

typedef void callback_cb(struct state *st, void *context);
void schedule_callback(const char *name, so_serial_t serialno,
		       callback_cb *callback, void *context);

/*
 * Create a child process using fork()
 *
 * Typically used to perform a thread unfriendly operation, such as
 * calling PAM.
 *
 * On callback:
 *
 * ST either points at the state matching SERIALNO, or NULL (SERIALNO
 * is either SOS_NOBODY or the state doesn't exist).  A CB expecting a
 * state back MUST check ST before processing.  Caller sets CUR_STATE
 * so don't play with that.
 *
 * MDP either points at the unsuspended contents of .st_suspended_md,
 * or NULL.  On return, if *MDP is non-NULL, then it will be released.
 *
 * STATUS is the child processes exit code as returned by things like
 * waitpid().
 */

typedef void pluto_fork_cb(struct state *st, struct msg_digest **mdp,
			   int status, void *context);
extern int pluto_fork(const char *name, so_serial_t serialno,
		      int op(void *context),
		      pluto_fork_cb *callback, void *context);

#endif /* _SERVER_H */<|MERGE_RESOLUTION|>--- conflicted
+++ resolved
@@ -20,8 +20,10 @@
 #ifndef _SERVER_H
 #define _SERVER_H
 
-#include <event2/event.h>	/* from libevent devel */
+#include <event2/event.h>		/* from libevent devel */
 #include <event2/event_struct.h>
+#include <event2/listener.h>
+
 #include "timer.h"
 #include "err.h"
 #include "ip_address.h"
@@ -30,6 +32,7 @@
 struct state;
 struct msg_digest;
 struct bufferevent;
+struct iface_port;
 
 extern char *pluto_vendorid;
 
@@ -52,46 +55,7 @@
 extern deltatime_t pluto_shunt_lifetime; /* lifetime before we cleanup bare shunts (for OE) */
 extern unsigned int pluto_sock_bufsize; /* pluto IKE socket buffer */
 extern bool pluto_sock_errqueue; /* Enable MSG_ERRQUEUE on IKE socket */
-<<<<<<< HEAD
-=======
 
-/* interface: a terminal point for IKE traffic, IPsec transport mode
- * and IPsec tunnels.
- * Essentially:
- * - an IP device (eg. eth1), and
- * - its partner, an ipsec device (eg. ipsec0), and
- * - their shared IP address (eg. 10.7.3.2)
- * Note: the port for IKE is always implicitly UDP/pluto_port.
- *
- * The iface is a unique IP address on a system. It may be used
- * by multiple port numbers. In general, two conns have the same
- * interface if they have the same iface_port->iface_alias.
- */
-struct iface_dev {
-	LIST_ENTRY(iface_dev) id_entry;
-	int id_count;
-	char *id_vname; /* virtual (ipsec) device name */
-	char *id_rname; /* real device name */
-	bool id_nic_offload;
-};
-
-struct iface_port {
-	struct iface_dev   *ip_dev;
-	ip_endpoint local_endpoint;	/* interface IP address:port */
-	int fd;                 /* file descriptor of socket for IKE UDP messages */
-	struct iface_port *next;
-	bool ike_float;
-	enum { IFN_ADD, IFN_KEEP, IFN_DELETE } change;
-	struct pluto_event *pev;
-	int proto; /* TCP: add UDP and TCP to ip_protocol? */
-	/* tcp only */
-	struct evconnlistener *tcp_listener;
-	bool tcp_espintcp_enabled;
-	ip_endpoint tcp_remote_endpoint;
-};
-
-extern struct iface_port  *interfaces;   /* public interfaces */
->>>>>>> e397bef8
 extern enum pluto_ddos_mode ddos_mode;
 extern bool pluto_drop_oppo_null;
 
@@ -104,6 +68,8 @@
 extern struct pluto_event *add_fd_read_event_handler(evutil_socket_t fd,
 						     event_callback_fn cb, void *arg,
 						     const char *name);
+struct evconnlistener *add_fd_accept_event_handler(struct iface_port *ifp,
+						   evconnlistener_cb cb);
 extern void delete_pluto_event(struct pluto_event **evp);
 extern void link_pluto_event_list(struct pluto_event *e);
 bool ev_before(struct pluto_event *pev, deltatime_t delay);
