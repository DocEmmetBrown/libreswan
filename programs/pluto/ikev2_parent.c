--- conflicted
+++ resolved
@@ -1348,7 +1348,7 @@
 	idhash_in = alloca(st->st_oakley.integ_hasher->hash_digest_len);
 	hmac_final(idhash_in, &id_ctx);
     }
-<<<<<<< HEAD
+
     /* AA TBD  process CERT payload */
     {
     if(md->chain[ISAKMP_NEXT_v2CERT])
@@ -1362,25 +1362,6 @@
 	    ikev2_decode_cert(md); 
 	}
      }
-=======
-
-#if 0
-   
-    /* AA TBD  process CERT payload */
-    if(md->chain[ISAKMP_NEXT_v2CERT])
-	{
-	    
-	    /* first check if should accept a cert payload
-	       has_preloaded_public_key(st)
-	    */
-	    /* in v1 code it is  decode_cert(struct msg_digest *md) */
-	    
-	    decode_cert(cert_pbs); 
-	}
-    }
-#endif
-
->>>>>>> 11d22f9c
     /* process AUTH payload */
     if(!md->chain[ISAKMP_NEXT_v2AUTH]) {
 	openswan_log("no authentication payload found");
