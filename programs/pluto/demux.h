/* demultiplex incoming IKE messages
 * Copyright (C) 1998-2002  D. Hugh Redelmeier.
 *
 * This program is free software; you can redistribute it and/or modify it
 * under the terms of the GNU General Public License as published by the
 * Free Software Foundation; either version 2 of the License, or (at your
 * option) any later version.  See <http://www.fsf.org/copyleft/gpl.txt>.
 *
 * This program is distributed in the hope that it will be useful, but
 * WITHOUT ANY WARRANTY; without even the implied warranty of MERCHANTABILITY
 * or FITNESS FOR A PARTICULAR PURPOSE.  See the GNU General Public License
 * for more details.
 */

#ifndef _DEMUX_H
#define _DEMUX_H

#include "server.h"
#include "packet.h"
#include "quirks.h"

struct state;	/* forward declaration of tag */
extern void init_demux(void);
extern bool send_ike_msg(struct state *st, const char *where);
extern bool resend_ike_v1_msg(struct state *st, const char *where);
extern bool send_keepalive(struct state *st, const char *where);
extern void comm_handle(const struct iface_port *ifp);

extern pb_stream reply_stream;
extern u_int8_t reply_buffer[MAX_OUTPUT_UDP_SIZE];

/* State transition function infrastructure
 *
 * com_handle parses a message, decides what state object it applies to,
 * and calls the appropriate state transition function (STF).
 * These declarations define the interface to these functions.
 *
 * Each STF must be able to be restarted up to any failure point:
 * a later message will cause the state to be re-entered.  This
 * explains the use of the replace macro and the care in handling
 * MP_INT members of struct state.
 */

struct payload_digest {
    pb_stream pbs;
    union payload payload;
    struct payload_digest *next;   /* of same kind */
};

/* message digest
 * Note: raw_packet and packet_pbs are "owners" of space on heap.
 */

struct msg_digest {
    struct msg_digest *next;	/* for free list */
    chunk_t raw_packet;		/* if encrypted, received packet before decryption */
    const struct iface_port *iface;	/* interface on which message arrived */
    ip_address sender;	        /* where message came from (network order) */
    u_int16_t sender_port;	/* host order */
    pb_stream packet_pbs;	/* whole packet */
    pb_stream message_pbs;	/* message to be processed */
    pb_stream clr_pbs;          /* place to store decrypted packet */
    struct isakmp_hdr hdr;	/* message's header */
    bool encrypted;	/* was it encrypted? */
    enum state_kind from_state;	/* state we started in */
    const struct state_microcode *smc;	  /* microcode for initial state (v1)*/
    const struct state_v2_microcode *svm; /* microcode for initial state (v2)*/
    bool new_iv_set;
    struct state *st;	/* current state object */
    struct state *pst;  /* parent state object (if any) */

    enum phase1_role role;	/* (ikev2 only) */
    msgid_t          msgid_received;	/* (ikev2 only) */
    
    pb_stream rbody;	/* room for reply body (after header) */
    notification_t note;	/* reason for failure */
    bool dpd;           /* Peer supports RFC 3706 DPD */
    bool ikev2;         /* Peer supports IKEv2 */
<<<<<<< HEAD
    bool fragvid;	/* Peer supports FRAGMENTATION */
    bool event_already_set;
=======
    bool event_already_set;	/* (ikev1 only) */
>>>>>>> 961dc4eb
    stf_status result;  /* temporary stored here for access by Tcl */


#   define PAYLIMIT 30
    struct payload_digest
	digest[PAYLIMIT],
	*digest_roof,
	*chain[ISAKMP_NEXT_ROOF];
    struct isakmp_quirks quirks;
};

extern struct msg_digest *alloc_md(void);
extern void release_md(struct msg_digest *md);

typedef stf_status state_transition_fn(struct msg_digest *md);

extern void fmt_ipsec_sa_established(struct state *st
				     , char *sadetails, int sad_len);
extern void fmt_isakmp_sa_established(struct state *st
				      , char *sadetails, int sad_len);

extern void free_md_pool(void);

/* deal with echo request/reply */
extern void receive_ike_echo_request(struct msg_digest *md);
extern void receive_ike_echo_reply(struct msg_digest *md);

extern void process_packet(struct msg_digest **mdp);
extern void process_v1_packet(struct msg_digest **mdp);
extern void process_v2_packet(struct msg_digest **mdp);
extern bool check_msg_errqueue(const struct iface_port *ifp, short interest);


#endif /* _DEMUX_H */

/*
 * Local Variables:
 * c-basic-offset:4
 * c-style: pluto
 * End:
 */
 <|MERGE_RESOLUTION|>--- conflicted
+++ resolved
@@ -76,12 +76,8 @@
     notification_t note;	/* reason for failure */
     bool dpd;           /* Peer supports RFC 3706 DPD */
     bool ikev2;         /* Peer supports IKEv2 */
-<<<<<<< HEAD
     bool fragvid;	/* Peer supports FRAGMENTATION */
-    bool event_already_set;
-=======
     bool event_already_set;	/* (ikev1 only) */
->>>>>>> 961dc4eb
     stf_status result;  /* temporary stored here for access by Tcl */
 
 
