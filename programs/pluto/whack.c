--- conflicted
+++ resolved
@@ -540,14 +540,9 @@
     DBGOPT_IMPAIR_MAJOR_VERSION_BUMP, /* cause pluto to send IKE major version higher then we support */
     DBGOPT_IMPAIR_MINOR_VERSION_BUMP, /* cause pluto to send IKE minor version higher then we support */
     DBGOPT_IMPAIR_RETRANSMITS, /* cause pluto to never retransmit packets */
-<<<<<<< HEAD
-
-#   define DBGOPT_LAST DBGOPT_IMPAIR_RETRANSMITS
-=======
     DBGOPT_IMPAIR_SEND_BOGUS_ISAKMP_FLAG, /* cause pluto to never retransmit packets */
 
 #   define DBGOPT_LAST DBGOPT_IMPAIR_SEND_BOGUS_ISAKMP_FLAG
->>>>>>> c22b1aae
 #endif
 
 };
@@ -759,10 +754,7 @@
     { "impair-major-version-bump", no_argument, NULL, DBGOPT_IMPAIR_MAJOR_VERSION_BUMP + OO },
     { "impair-minor-version-bump", no_argument, NULL, DBGOPT_IMPAIR_MINOR_VERSION_BUMP + OO },
     { "impair-retransmits", no_argument, NULL, DBGOPT_IMPAIR_RETRANSMITS + OO },
-<<<<<<< HEAD
-=======
     { "impair-send-bogus-isakmp-flag", no_argument, NULL, DBGOPT_IMPAIR_SEND_BOGUS_ISAKMP_FLAG + OO },
->>>>>>> c22b1aae
     { "whackrecord",     required_argument, NULL, OPT_WHACKRECORD + OO},
     { "whackstoprecord", required_argument, NULL, OPT_WHACKSTOPRECORD + OO},
 #endif
@@ -1759,10 +1751,7 @@
 	case DBGOPT_IMPAIR_MAJOR_VERSION_BUMP: /* --impair-major-version-bump */
 	case DBGOPT_IMPAIR_MINOR_VERSION_BUMP: /* --impair-minor-version-bump */
 	case DBGOPT_IMPAIR_RETRANSMITS: /* --impair-retransmits */
-<<<<<<< HEAD
-=======
 	case DBGOPT_IMPAIR_SEND_BOGUS_ISAKMP_FLAG: /* --impair-send-bogus-isakmp-flag */
->>>>>>> c22b1aae
 	    msg.debugging |= LELEM(c-DBGOPT_RAW);
 	    continue;
 #endif
