--- conflicted
+++ resolved
@@ -2655,11 +2655,7 @@
 	}
 }
 
-<<<<<<< HEAD
 void send_notification_from_state(struct state *st, enum state_kind from_state,
-=======
-void send_notification_from_state(struct state *st, enum state_kind state,
->>>>>>> 8c3ee751
 				notification_t type)
 {
 	struct state *p1st;
@@ -2681,16 +2677,9 @@
 		send_notification(st, type, p1st, generate_msgid(p1st),
 				st->st_icookie, st->st_rcookie,
 				PROTO_ISAKMP);
-<<<<<<< HEAD
 	} else if (IS_ISAKMP_ENCRYPTED(from_state)) {
-		send_notification(st, type, st, generate_msgid(
-					st),
-				st->st_icookie, st->st_rcookie, NULL, 0,
-=======
-	} else if (IS_ISAKMP_ENCRYPTED(state)) {
 		send_notification(st, type, st, generate_msgid(st),
-				st->st_icookie, st->st_rcookie,
->>>>>>> 8c3ee751
+				st->st_icookie, st->st_rcookie, 
 				PROTO_ISAKMP);
 	} else {
 		/* no ISAKMP SA established - don't encrypt notification */
