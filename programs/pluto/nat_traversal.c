--- conflicted
+++ resolved
@@ -1059,124 +1059,3 @@
 }
 
 #endif
-
-/*
- * $Log: nat_traversal.c,v $
-<<<<<<< HEAD:programs/pluto/nat_traversal.c
- * Revision 1.32  2005/10/03 19:59:11  mcr
- * 	fixed english typo.
-<<<<<<< HEAD
- * Revision 1.26.2.11  2007/10/28 07:00:22  paul
- * Added draft-ietf-ipsec-nat-t-ike-05 (80d0bb3def54565ee84645d4c85ce3ee)
- * used in OSX.
- *
-=======
-=======
->>>>>>> 45e01032
- * Revision 1.26.2.10  2007/07/09 23:08:47  paul
- * Ensured two debug lines only appear when plutodebug=control is specified.
- *
- * Revision 1.26.2.9  2007/01/22 22:42:43  paul
- * Second part of Delta Yeh's patch of nat_traversal with aggressive mode,
- * posted in bug #491.
- *
- * Revision 1.26.2.8  2007/01/22 20:46:59  paul
- * Fix for Aggressive Mode and NAT-T port floating, based on RedHat patch.
- *
- * Revision 1.26.2.7  2006/04/04 22:05:07  ken
- * Fix NAT Detection when initiator is behind NAT
- *
- * Revision 1.26.2.6  2006/01/04 18:57:52  ken
- * Send 02_N too
- *
- * Revision 1.26.2.5  2005/11/24 05:30:37  ken
- * MCR's refactored natd_lookup function for multi-NAT-D Hash
- *
- * Revision 1.26.2.4  2005/09/27 04:30:20  paul
- * Backport of HEAD's patch, adopted from Peter Van der Beken's
- * (peterv@propagandism.org) MacOSX interop patch.
-<<<<<<< HEAD
-=======
->>>>>>> fd94264...   turn off debugging unless asked for:programs/pluto/nat_traversal.c
->>>>>>> 45e01032
- *
- * Revision 1.31  2005/10/02 22:01:10  mcr
- * 	change indentation, and make sure that port hash is calculated
- * 	over the port that the packet was received upon vs the port
- * 	that the policy was declared for.
- *
- * Revision 1.30  2005/09/26 23:35:28  mcr
- * 	http://bugs.xelerance.com/view.php?id=448
- * 	ADC Problem ID: 4274347
- * 	Created Date: 26-Sep-2005 06:36 PM
- *
- * Revision 1.29  2005/08/26 20:07:21  mcr
- * 	added /proc/net/ipsec/natt file to indicate if NAT-T was compiled
- * 	into KLIPS.
- *
- * Revision 1.28  2005/08/05 19:12:10  mcr
- * 	adjustments for signed issues.
- * 	use sysdep.h.
- *
- * Revision 1.27  2005/07/26 01:14:58  mcr
- * 	switch from i->interface to st->st_interface.
- * 	cleaned up some diagnostic, and canonicalized to "NAT-Traversal"
- *
- * Revision 1.26  2005/06/14 22:38:06  mcr
- * 	changed definition of interface such that we can now compare if
- * 	a NAT vs non-NAT interface are considered the "same"
- *
- * Revision 1.25  2005/05/08 13:25:48  paul
- * fixed typo
- *
- * Revision 1.24  2005/04/21 21:58:06  mcr
- * 	log correct address/port for NAT-KA.
- *
- * Revision 1.23  2005/04/20 15:30:28  mcr
- * 	additional debugging of NAT-KA and DPD messages.
- *
- * Revision 1.22  2005/04/08 18:29:52  mcr
- * 	use natt_defines.h to get definitions.
- *
- * Revision 1.21  2005/04/06 17:56:04  mcr
- * 	log where/who the DPD R_U_THERE sent to.
- *
- * Revision 1.20  2005/03/20 23:16:16  mcr
- * 	fixed typo in case.
- *
- * Revision 1.19  2005/02/14 18:27:27  mcr
- * 	additional debugging of when NAT-T is enabled, and when the
- * 	VID is actually being sent.
- *
- * Revision 1.18  2005/01/28 06:22:52  mcr
- * 	additional debugging of whether or not NAT-T vendor
- * 	IDs are inserted.
- *
- * Revision 1.17  2005/01/24 03:35:22  mcr
- * 	fixed selection of interface for various states
- * 	of NAT "floating"
- *
- * Revision 1.16  2005/01/23 19:16:15  mcr
- * 	moved nat varibales to "hidden_variables"
- * 	added for RFC3947 NAT code.
- *
- * Revision 1.15  2004/11/30 02:31:14  mcr
- * 	oops, function didn't match prototype.
- *
- * Revision 1.14  2004/11/30 02:26:59  mcr
- * 	additional debugging of port-floating enabling/disabling.
- *
- * Revision 1.13  2004/11/05 00:14:50  mcr
- * 	added log info.
- *
- *
-<<<<<<< HEAD
-=======
-<<<<<<< HEAD:programs/pluto/nat_traversal.c
- * $Id: nat_traversal.c,v 1.32 2005/10/03 19:59:11 mcr Exp $
-=======
- * $Id: nat_traversal.c,v 1.26.2.10 2007/07/09 23:08:47 paul Exp $
->>>>>>> fd94264...   turn off debugging unless asked for:programs/pluto/nat_traversal.c
- *
->>>>>>> 45e01032
- */