/*
 * A program to read the configuration file and load a single conn
 * Copyright (C) 2005 Michael Richardson <mcr@xelerance.com>
 * Copyright (C) 2012 Paul Wouters <paul@libreswan.org>
 * Copyright (C) 2012 Kim B. Heino <b@bbbs.net>
 *
 * This program is free software; you can redistribute it and/or modify it
 * under the terms of the GNU General Public License as published by the
 * Free Software Foundation; either version 2 of the License, or (at your
 * option) any later version.  See <http://www.fsf.org/copyleft/gpl.txt>.
 *
 * This program is distributed in the hope that it will be useful, but
 * WITHOUT ANY WARRANTY; without even the implied warranty of MERCHANTABILITY
 * or FITNESS FOR A PARTICULAR PURPOSE.  See the GNU General Public License
 * for more details.
 */

#include <sys/types.h>
#include <sys/socket.h>
#include <sys/ioctl.h>
#include <net/if.h>
#include <sys/stat.h>
#include <limits.h>
#include <fcntl.h>
#include <string.h>
#include <errno.h>

#include <netinet/in.h>

#include <linux/netlink.h>
#include <linux/rtnetlink.h>

#include <arpa/inet.h>
#include <netdb.h>
#include <ifaddrs.h>

#include <unistd.h>
#include <getopt.h>
#include <ctype.h>
#include <stdio.h>
#include <sys/wait.h>
#include <stdlib.h>
#include <libreswan.h>
#include "sysdep.h"
#include "constants.h"
#include "lswalloc.h"
#include "lswconf.h"
#include "lswlog.h"
#include "whack.h"
#include "ipsecconf/confread.h"
#include "ipsecconf/confwrite.h"
#include "ipsecconf/starterlog.h"
#include "ipsecconf/files.h"
#include "ipsecconf/starterwhack.h"
#include "ipsecconf/keywords.h"
#include "ipsecconf/parser-controls.h"

char *progname;
<<<<<<< HEAD
int verbose = 0;
extern int yydebug;	/* from parser.tab.h but that's too much to include */
=======
static int verbose = 0;
>>>>>>> d118cb69
int warningsarefatal = 0;

/* Buffer size for netlink query (~100 bytes) and replies.
 * If DST is specified, reply will be ~100 bytes.
 * If DST is not specified, full route table will be returned.
 * 16kB was too small for biggish router, so do 32kB.
 * TODO: This should be dynamic! Fix it in netlink_read_reply().
 */
#define RTNL_BUFSIZE 32768

/*
 * Initialize netlink query message.
 */
static
void netlink_query_init(char *msgbuf, sa_family_t family)
{
	struct nlmsghdr *nlmsg;
	struct rtmsg *rtmsg;

	/* Create request for route */
	memset(msgbuf, 0, RTNL_BUFSIZE);
	nlmsg = (struct nlmsghdr *)msgbuf;

	nlmsg->nlmsg_len = NLMSG_LENGTH(sizeof(struct rtmsg));
	nlmsg->nlmsg_flags = NLM_F_REQUEST;
	nlmsg->nlmsg_type = RTM_GETROUTE;
	nlmsg->nlmsg_seq = 0;
	nlmsg->nlmsg_pid = getpid();

	rtmsg = (struct rtmsg *)NLMSG_DATA(nlmsg);
	rtmsg->rtm_family = family;
	rtmsg->rtm_table = 0;
	rtmsg->rtm_protocol = 0;
	rtmsg->rtm_scope = 0;
	rtmsg->rtm_type = 0;
	rtmsg->rtm_src_len = 0;
	rtmsg->rtm_dst_len = 0;
	rtmsg->rtm_tos = 0;
}

/*
 * Add RTA_SRC or RTA_DST attribute to netlink query message.
 */
static
void netlink_query_add(char *msgbuf, int rta_type, ip_address *addr)
{
	struct nlmsghdr *nlmsg;
	struct rtmsg *rtmsg;
	struct rtattr *rtattr;
	int len, rtlen;
	void *p;

	nlmsg = (struct nlmsghdr *)msgbuf;
	rtmsg = (struct rtmsg *)NLMSG_DATA(nlmsg);

	/* Find first empty attribute slot */
	rtlen = RTM_PAYLOAD(nlmsg);
	rtattr = (struct rtattr *)RTM_RTA(rtmsg);
	while (RTA_OK(rtattr, rtlen))
		rtattr = RTA_NEXT(rtattr, rtlen);

	/* Add attribute */
	if (rtmsg->rtm_family == AF_INET) {
		len = 4;
		p = (void*)&addr->u.v4.sin_addr.s_addr;
	} else {
		len = 16;
		p = (void*)addr->u.v6.sin6_addr.s6_addr;
	}
	rtattr->rta_type = rta_type;
	rtattr->rta_len = sizeof(struct rtattr) + len; /* bytes */
	memmove(RTA_DATA(rtattr), p, len);
	if (rta_type == RTA_SRC)
		rtmsg->rtm_src_len = len * 8; /* bits */
	else
		rtmsg->rtm_dst_len = len * 8;
	nlmsg->nlmsg_len += rtattr->rta_len;
}

static
ssize_t netlink_read_reply(int sock, char *buf, unsigned int seqnum, __u32 pid)
{
	struct nlmsghdr *nlhdr;
	struct sockaddr_nl sa;
	socklen_t salen = sizeof(sa);
	ssize_t readlen = 0;
	ssize_t msglen = 0;

	/* TODO: use dynamic buf */
	do {
		/* Read netlink message, verifying kernel origin. */
		do {
			readlen = recvfrom(sock, buf, RTNL_BUFSIZE - msglen, 0,
					   (struct sockaddr *)&sa, &salen);
			if (readlen < 0)
				return -1;
		} while (sa.nl_pid != 0);

		/* Verify it's valid */
		nlhdr = (struct nlmsghdr *) buf;
		if (NLMSG_OK(nlhdr, readlen) == 0 ||
		    nlhdr->nlmsg_type == NLMSG_ERROR)
			return -1;

		/* Check if it is the last message */
		if (nlhdr->nlmsg_type == NLMSG_DONE)
			break;

		/* Not last, move read pointer */
		buf += readlen;
		msglen += readlen;

		/* All done if it's not a multi part */
		if ((nlhdr->nlmsg_flags & NLM_F_MULTI) == 0)
			break;
	} while (nlhdr->nlmsg_seq != seqnum ||
			nlhdr->nlmsg_pid != pid);
	return msglen;
}

/*
 * Send netlink query message and read reply.
 */
static
int netlink_query(char *msgbuf)
{
	struct nlmsghdr *nlmsg;
	int sock;

	/* Create socket */
	if ((sock = socket(PF_NETLINK, SOCK_DGRAM, NETLINK_ROUTE)) < 0) {
		int e = errno;
		printf("create socket: (%d: %s)", e, strerror(e));
		return -1;
	}

	/* Send request */
	nlmsg = (struct nlmsghdr *)msgbuf;
	if (send(sock, nlmsg, nlmsg->nlmsg_len, 0) < 0) {
		int e = errno;
		printf("write socket: (%d: %s)", e, strerror(e));
		return -1;
	}

	/* Read response */
	int len = netlink_read_reply(sock, msgbuf, 1, getpid());
	if (len < 0) {
		int e = errno;
		printf("read socket: (%d: %s)", e, strerror(e));
		return -1;
	}
	close(sock);
	return len;
}

/*
 * Resolve interface's peer.
 * Return: 0 = ok, fill peer
 *         -1 = not found
 */
static
int resolve_ppp_peer(char *interface, sa_family_t family, char *peer)
{
	struct ifaddrs *ifap, *ifa;
	struct sockaddr *sa;

	/* Get info about all interfaces */
	if (getifaddrs(&ifap) != 0)
		return -1;

	/* Find the right interface */
	for (ifa = ifap; ifa != NULL; ifa = ifa->ifa_next)
		if ((ifa->ifa_flags & IFF_POINTOPOINT) != 0 &&
		    strcmp(ifa->ifa_name, interface) == 0) {
			sa = ifa->ifa_ifu.ifu_dstaddr;
			if (sa != NULL && sa->sa_family == family &&
			    getnameinfo(sa, ((sa->sa_family == AF_INET) ?
					     sizeof(struct sockaddr_in) :
					     sizeof(struct sockaddr_in6)),
					peer, NI_MAXHOST, NULL, 0,
					NI_NUMERICHOST) == 0) {
				if (verbose) {
					printf(
						"found peer %s to interface %s\n", peer,
						interface);
				}
				freeifaddrs(ifap);
				return 0;
			}
		}
	freeifaddrs(ifap);
	return -1;
}

/*
 * See if left->addr or left->next is %defaultroute and change it to IP.
 */
static
int resolve_defaultroute_one(struct starter_end *left,
			     struct starter_end *right)
{
	/* "left="         == left->addrtype + left->addr
	 * "leftnexthop="  == left->nexttype + left->nexthop
	 */

	/* What kind of result we want to parse? */
	int parse_src = (left->addrtype == KH_DEFAULTROUTE);
	int parse_gateway = (left->nexttype == KH_DEFAULTROUTE);

	if (parse_src == 0 && parse_gateway == 0)
		return 0;

	/* Fill netlink request */
	char msgbuf[RTNL_BUFSIZE];
	int has_dst = 0, query_again = 0;
	netlink_query_init(msgbuf, left->addr_family);
	if (left->nexttype == KH_IPADDR) { /* My nexthop is specified */
		netlink_query_add(msgbuf, RTA_DST, &left->nexthop);
		has_dst = 1;
	} else if (right->addrtype == KH_IPADDR) { /* Peer IP is specified */
		netlink_query_add(msgbuf, RTA_DST, &right->addr);
		has_dst = 1;
		if (parse_src && parse_gateway && left->addr_family ==
		    AF_INET) {
			/* If we have only peer IP and no gateway/src we must do two
			 * queries:
			 * 1) find out gateway for dst
			 * 2) find out src for that gateway
			 * Doing both in one query returns src for dst.
			 *
			 * IPv6 returns link-local for gateway so query both in one query.
			 */
			parse_src = 0;
			query_again = 1;
		}
	}
	if (has_dst && left->addrtype == KH_IPADDR) /* SRC works only with DST */
		netlink_query_add(msgbuf, RTA_SRC, &left->addr);

	/* If we have for example left=%defaultroute + right=%any (no destination)
	 * the netlink reply will be full routing table. We must do two queries:
	 * 1) find out default gateway
	 * 2) find out src for that default gateway
	 */
	if (has_dst == 0) {
		struct nlmsghdr *nlmsg = (struct nlmsghdr *)msgbuf;
		nlmsg->nlmsg_flags |= NLM_F_DUMP;
		if (parse_src && parse_gateway) {
			parse_src = 0;
			query_again = 1;
		}
	}
	if (verbose)
		printf("\nparse_src = %d, parse_gateway = %d, has_dst = %d\n",
		       parse_src, parse_gateway, has_dst);

	/* Send netlink get_route request */
	ssize_t len = netlink_query(msgbuf);
	if (len < 0)
		return -1;

	/* Parse reply */
	struct nlmsghdr *nlmsg = (struct nlmsghdr *)msgbuf;
	for (; NLMSG_OK(nlmsg, len); nlmsg = NLMSG_NEXT(nlmsg, len)) {
		struct rtmsg *rtmsg;
		struct rtattr *rtattr;
		int rtlen;
		char r_interface[IF_NAMESIZE];
		char r_source[ADDRTOT_BUF];
		char r_gateway[ADDRTOT_BUF];
		char r_destination[ADDRTOT_BUF];

		/* Check for IPv4 / IPv6 */
		rtmsg = (struct rtmsg *) NLMSG_DATA(nlmsg);
		if (rtmsg->rtm_family != AF_INET &&
		    rtmsg->rtm_family != AF_INET6)
			continue;

		/* Parse one route entry */
		*r_interface = *r_source = *r_gateway = *r_destination = 0;
		rtattr = (struct rtattr *) RTM_RTA(rtmsg);
		rtlen = RTM_PAYLOAD(nlmsg);
		for (;
		     RTA_OK(rtattr, rtlen); rtattr = RTA_NEXT(rtattr, rtlen)) {
			switch (rtattr->rta_type) {
			case RTA_OIF:
				if_indextoname(*(int *)RTA_DATA(
						       rtattr), r_interface);
				break;

			case RTA_PREFSRC:
				inet_ntop(rtmsg->rtm_family, RTA_DATA(rtattr),
					  r_source, sizeof(r_source));
				break;

			case RTA_GATEWAY:
				inet_ntop(rtmsg->rtm_family, RTA_DATA(rtattr),
					  r_gateway, sizeof(r_gateway));
				break;

			case RTA_DST:
				inet_ntop(rtmsg->rtm_family, RTA_DATA(rtattr),
					  r_destination,
					  sizeof(r_destination));
				break;
			}
		}
		if (verbose) {
			printf("dst %s via %s dev %s src %s\n",
			       r_destination, r_gateway, r_interface,
			       r_source);
		}

		err_t err;
		if (parse_src && *r_source != 0) {
			err = tnatoaddr(r_source, 0, rtmsg->rtm_family,
					&left->addr);
			if (err == NULL) {
				left->addrtype = KH_IPADDR;
				parse_src = 0;
				if (verbose)
					printf("set addr: %s\n", r_source);
			} else if (verbose) {
				printf(
					"unknown source results from kernel: %s\n",
					err);
			}
		}
		if (parse_gateway && *r_gateway == 0 && *r_interface != 0 &&
		    (has_dst || *r_source == 0)) {
			/* Point-to-Point default gw without "via IP" */
			resolve_ppp_peer(r_interface, left->addr_family,
					 r_gateway);
		}
		if (parse_gateway && *r_gateway != 0 &&
		    (has_dst || *r_source == 0)) {
			err = tnatoaddr(r_gateway, 0, rtmsg->rtm_family,
					&left->nexthop);
			if (err == NULL) {
				left->nexttype = KH_IPADDR;
				parse_gateway = 0; /* Use first if multiple */
				if (verbose)
					printf("set nexthop: %s\n", r_gateway);


			} else if (verbose) {
				printf(
					"unknown gateway results from kernel: %s\n",
					err);
			}
		}
	}
	return query_again;
}

/*
 * See if conn's left or right is %defaultroute and resolve it.
 */
static
void resolve_defaultroute(struct starter_conn *conn)
{
	if (resolve_defaultroute_one(&conn->left, &conn->right) == 1)
		resolve_defaultroute_one(&conn->left, &conn->right);
	if (resolve_defaultroute_one(&conn->right, &conn->left) == 1)
		resolve_defaultroute_one(&conn->right, &conn->left);
}

static const char *usage_string = ""
				  "Usage: addconn [--config file] [--rootdir dir] [--ctlbase socketfile] \n"
				  "               [--varprefix prefix] [--noexport] \n"
				  "               [--verbose] [--warningsfatal] \n"
				  "               [--configsetup] \n"
				  "               [--liststack] \n"
				  "               [--checkconfig] \n"
				  "               [--addall] [--autoall] \n"
				  "               [--listall] [--listadd] [--listroute] [--liststart] [--listignore] \n"
				  "               [--listall] [--listadd] [--listroute] [--liststart] [--listignore] \n"
				  "               names\n";

static void usage(void)
{
	/* print usage */
	fputs(usage_string, stderr);
	exit(10);
}

static struct option const longopts[] =
{
	{ "config",              required_argument, NULL, 'C' },
	{ "debug",               no_argument, NULL, 'D' },
	{ "verbose",             no_argument, NULL, 'D' },
	{ "warningsfatal",       no_argument, NULL, 'W' },
	{ "addall",              no_argument, NULL, 'a' },
	{ "autoall",             no_argument, NULL, 'a' },
	{ "listall",             no_argument, NULL, 'A' },
	{ "listadd",             no_argument, NULL, 'L' },
	{ "listroute",           no_argument, NULL, 'r' },
	{ "liststart",           no_argument, NULL, 's' },
	{ "listignore",          no_argument, NULL, 'i' },
	{ "varprefix",           required_argument, NULL, 'P' },
	{ "ctlbase",            required_argument, NULL, 'c' },
	{ "rootdir",             required_argument, NULL, 'R' },
	{ "configsetup",         no_argument, NULL, 'T' },
	{ "liststack",           no_argument, NULL, 'S' },
	{ "checkconfig",         no_argument, NULL, 'K' },
	{ "noexport",            no_argument, NULL, 'N' },
	{ "help",                no_argument, NULL, 'h' },
	{ 0, 0, 0, 0 }
};

int main(int argc, char *argv[])
{
	int opt = 0;
	int autoall = 0;
	int configsetup = 0;
	int checkconfig = 0;
	char *export = "export"; /* display export before the foo=bar or not */
	int listroute = 0, liststart = 0, listignore = 0, listadd = 0,
	    listall = 0, dolist = 0, liststack = 0;
	struct starter_config *cfg = NULL;
	err_t err = NULL;
	char *confdir = NULL;
	char *configfile = NULL;
	char *varprefix = "";
	int exit_status = 0;
	struct starter_conn *conn = NULL;
	char *ctlbase = NULL;
	bool resolvip = TRUE; /* default to looking up names */

#if 0
	/* efence settings */
	extern int EF_PROTECT_BELOW;
	extern int EF_PROTECT_FREE;

	EF_PROTECT_BELOW = 1;
	EF_PROTECT_FREE = 1;
#endif

	progname = argv[0];
	rootdir[0] = '\0';

	tool_init_log();

	while ((opt = getopt_long(argc, argv, "", longopts, 0)) != EOF) {
		switch (opt) {
		case 'h':
			/* usage: */
			usage();
			break;

		case 'a':
			autoall = 1;
			break;

		case 'D':
			verbose++;
			lex_verbosity++;
			break;

		case 'W':
			warningsarefatal++;
			break;

		case 'T':
			configsetup++;
			break;

		case 'K':
			checkconfig++;
			break;

		case 'N':
			export = "";
			break;

		case 'C':
			configfile = clone_str(optarg, "config file name");
			break;

		case 'c':
			ctlbase = clone_str(optarg, "control base");
			break;

		case 'L':
			listadd = 1;
			dolist = 1;
			break;

		case 'r':
			listroute = 1;
			dolist = 1;
			break;

		case 's':
			liststart = 1;
			dolist = 1;
			break;

		case 'S':
			liststack = 1;
			dolist = 1;
			break;

		case 'i':
			listignore = 1;
			dolist = 1;
			break;

		case 'A':
			listall = 1;
			dolist = 1;
			break;

		case 'P':
			varprefix = optarg;
			break;

		case 'R':
			printf("setting rootdir=%s\n", optarg);
			strncat(rootdir, optarg, sizeof(rootdir) - 1);
			break;

		default:
			usage();
		}
	}

	/* if nothing to add, then complain */
	if (optind == argc && !autoall && !dolist && !configsetup &&
	    !checkconfig)
		usage();

	if (verbose > 3) {
		yydebug = 1;
	}

	/* find config file */
	if (confdir == NULL)
		confdir = IPSEC_CONFDIR;

	if (!configfile) {
		configfile = alloc_bytes(strlen(IPSEC_CONF) + 2, "conf file");

		/* calculate default value for configfile */
		configfile[0] = '\0';
		strcpy(configfile, confdir);
		if (configfile[strlen(configfile) - 1] != '/')
			strcat(configfile, "/");
		strcat(configfile, "ipsec.conf");
	}

	if (verbose)
		printf("opening file: %s\n", configfile);

	starter_use_log(verbose != 0, TRUE, verbose == 0);

	err = NULL;  /* reset to no error */

	if (configsetup || checkconfig || dolist) {
		/* skip if we have no use for them... causes delays */
		resolvip = FALSE;
	}

	cfg = confread_load(configfile, &err, resolvip, ctlbase, configsetup);

	if (cfg == NULL) {
		fprintf(stderr, "can not load config '%s': %s\n",
			configfile, err);
		exit(3);
	} else if (checkconfig) {
		confread_free(cfg);
		exit(0);
	}

	if (autoall) {
		if (verbose)
			printf(
				"loading all conns according to their auto= settings\n");


		/*
		 * Load all conns marked as auto=add or better
		 * First, do the auto=route and auto=add conns to quickly get routes in
		 * place, then do auto=start as these can be slower. This mimics behaviour
		 * of the old _plutoload
		 */
		if (verbose)
			printf(
				"  Pass #1: Loading auto=add, auto=route and auto=start connections\n");


		for (conn = cfg->conns.tqh_first;
		     conn != NULL;
		     conn = conn->link.tqe_next) {
			if (conn->desired_state == STARTUP_ADD ||
			    conn->desired_state == STARTUP_ONDEMAND ||
			    conn->desired_state == STARTUP_START) {
				if (verbose)
					printf(" %s", conn->name);
				resolve_defaultroute(conn);
				starter_whack_add_conn(cfg, conn);
			}
			if (conn->desired_state == STARTUP_ONDEMAND)
				starter_whack_route_conn(cfg, conn);
		}
		if (verbose)
			printf("  Pass #2: Initiating auto=start connections\n");


		for (conn = cfg->conns.tqh_first;
		     conn != NULL;
		     conn = conn->link.tqe_next) {
			if (conn->desired_state == STARTUP_START) {
				if (verbose)
					printf(" %s", conn->name);
				resolve_defaultroute(conn);
				starter_whack_initiate_conn(cfg, conn);
			}
		}
		if (verbose)
			printf("\n");

	} else {
		/* load named conns, regardless of their state */
		int connum;

		if (verbose)
			printf("loading named conns:");
		for (connum = optind; connum < argc; connum++) {
			char *connname = argv[connum];

			if (verbose)
				printf(" %s", connname);
			for (conn = cfg->conns.tqh_first;
			     conn != NULL;
			     conn = conn->link.tqe_next) {
				if (strcmp(conn->name, connname) == 0) {
					if (conn->state == STATE_ADDED) {
						printf(
							"\nconn %s already added\n",
							conn->name);
					} else if (conn->state ==
						   STATE_FAILED) {
						printf(
							"\nconn %s did not load properly\n",
							conn->name);
					} else {
						resolve_defaultroute(conn);
						exit_status =
							starter_whack_add_conn(
								cfg,
								conn);
						conn->state = STATE_ADDED;
					}
					break;
				}
			}

			if (conn == NULL) {
				/* only if we don't find it, do we now look for aliases */

				for (conn = cfg->conns.tqh_first;
				     conn != NULL;
				     conn = conn->link.tqe_next) {
					if (conn->strings_set[KSF_CONNALIAS] &&
					    lsw_alias_cmp(connname,
							  conn->strings[
								  KSF_CONNALIAS
							  ])) {

						if (conn->state ==
						    STATE_ADDED) {
							printf(
								"\nalias: %s conn %s already added\n", connname,
								conn->name);
						} else if (conn->state ==
							   STATE_FAILED) {
							printf(
								"\nalias: %s conn %s did not load properly\n", connname,
								conn->name);
						} else {
							resolve_defaultroute(
								conn);
							exit_status =
								starter_whack_add_conn(
									cfg,
									conn);
							conn->state =
								STATE_ADDED;
						}
						break;
					}
				}
			}

			if (conn == NULL) {
				exit_status++;
				if (!verbose) {
					printf(
						"conn '%s': not found (tried aliases)\n",
						connname);
				} else {
					printf(" (notfound)\n");
				}
			}
		}
	}

	if (listall) {
		if (verbose)
			printf("listing all conns\n");
		for (conn = cfg->conns.tqh_first;
		     conn != NULL;
		     conn = conn->link.tqe_next)
			printf("%s ", conn->name);
		printf("\n");
	} else {

		if (listadd) {
			if (verbose)
				printf("listing all conns marked as auto=add\n");


			/* list all conns marked as auto=add */
			for (conn = cfg->conns.tqh_first;
			     conn != NULL;
			     conn = conn->link.tqe_next) {
				if (conn->desired_state == STARTUP_ADD)
					printf("%s ", conn->name);
			}
		}
		if (listroute) {
			if (verbose)
				printf(
					"listing all conns marked as auto=route and auto=start\n");


			/* list all conns marked as auto=route or start or better */
			for (conn = cfg->conns.tqh_first;
			     conn != NULL;
			     conn = conn->link.tqe_next) {
				if (conn->desired_state == STARTUP_START ||
				    conn->desired_state == STARTUP_ONDEMAND)
					printf("%s ", conn->name);
			}
		}

		if (liststart && !listroute) {
			if (verbose)
				printf(
					"listing all conns marked as auto=start\n");


			/* list all conns marked as auto=start */
			for (conn = cfg->conns.tqh_first;
			     conn != NULL;
			     conn = conn->link.tqe_next) {
				if (conn->desired_state == STARTUP_START)
					printf("%s ", conn->name);
			}
		}

		if (listignore) {
			if (verbose)
				printf(
					"listing all conns marked as auto=ignore\n");


			/* list all conns marked as auto=start */
			for (conn = cfg->conns.tqh_first;
			     conn != NULL;
			     conn = conn->link.tqe_next) {
				if (conn->desired_state == STARTUP_IGNORE)
					printf("%s ", conn->name);
			}
			printf("\n");
		}
	}

	if (liststack) {
		const struct keyword_def *kd;

		for (kd = ipsec_conf_keywords_v2; kd->keyname != NULL; kd++) {
			if (strstr(kd->keyname, "protostack")) {
				if (cfg->setup.strings[kd->field])
					printf("%s\n",
					       cfg->setup.strings[kd->field]);
				else
					printf("netkey\n"); /* implicit default */
			}

		}
		confread_free(cfg);
		exit(0);
	}

	if (configsetup) {
		const struct keyword_def *kd;

		printf("%s %sconfreadstatus=''\n", export, varprefix);
		for (kd = ipsec_conf_keywords_v2; kd->keyname != NULL; kd++) {
			if ((kd->validity & kv_config) == 0)
				continue;

			switch (kd->type) {
			case kt_string:
			case kt_filename:
			case kt_dirname:
			case kt_loose_enum:
				if (cfg->setup.strings[kd->field]) {
					printf("%s %s%s='%s'\n",
					       export, varprefix, kd->keyname,
					       cfg->setup.strings[kd->field]);
				}
				break;

			case kt_bool:
				printf("%s %s%s='%s'\n", export, varprefix,
				       kd->keyname,
				       cfg->setup.options[kd->field] ? "yes" : "no");
				break;

			case kt_list:
				printf("%s %s%s='",
				       export, varprefix, kd->keyname);
				confwrite_list(stdout, "",
					       cfg->setup.options[kd->field],
					       kd);
				printf("'\n");
				break;

			case kt_obsolete:
				printf("# obsolete option '%s%s' ignored\n",
				       varprefix, kd->keyname);
				break;

			default:
				if (cfg->setup.options[kd->field] ||
				    cfg->setup.options_set[kd->field]) {
					printf("%s %s%s='%d'\n",
					       export, varprefix, kd->keyname,
					       cfg->setup.options[kd->field]);
				}
				break;
			}
		}
		confread_free(cfg);
		exit(0);

	}

	confread_free(cfg);
	exit(exit_status);
}

/* exit_tool() is needed if the library was compiled with DEBUG, even if we are not.
 * The odd-looking parens are to prevent macro expansion:
 * lswlog.h without DEBUG define a macro exit_tool().
 */
void (exit_tool)(int x)
{
	exit(x);
}<|MERGE_RESOLUTION|>--- conflicted
+++ resolved
@@ -56,12 +56,7 @@
 #include "ipsecconf/parser-controls.h"
 
 char *progname;
-<<<<<<< HEAD
-int verbose = 0;
-extern int yydebug;	/* from parser.tab.h but that's too much to include */
-=======
 static int verbose = 0;
->>>>>>> d118cb69
 int warningsarefatal = 0;
 
 /* Buffer size for netlink query (~100 bytes) and replies.
