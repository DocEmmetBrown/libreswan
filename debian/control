--- conflicted
+++ resolved
@@ -12,11 +12,6 @@
                flex,
                htmldoc,
                libcurl4-nss-dev,
-<<<<<<< HEAD
-               libevent-dev (>= 2.0),
-               libgmp3-dev,
-=======
->>>>>>> 6b84ad31
                libkrb5-dev,
                libldap2-dev,
                libnspr4-dev,
